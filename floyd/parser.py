#!/usr/bin/env python3

import argparse
import json
import os
import re
import sys
from typing import Any, NamedTuple, Optional

import re

# pylint: disable=too-many-lines


def main(
    argv=sys.argv[1:],
    stdin=sys.stdin,
    stdout=sys.stdout,
    stderr=sys.stderr,
    exists=os.path.exists,
    opener=open,
) -> int:
    arg_parser = argparse.ArgumentParser()
    arg_parser.add_argument('file', nargs='?')
    args = arg_parser.parse_args(argv)

    if not args.file or args.file[1] == '-':
        path = '<stdin>'
        fp = stdin
    elif not exists(args.file):
        print('Error: file "%s" not found.' % args.file, file=stderr)
        return 1
    else:
        path = args.file
        fp = opener(path)

    msg = fp.read()
    result = parse(msg, path)
    if result.err:
        print(result.err, file=stderr)
        return 1
    print(json.dumps(result.val, indent=2), file=stdout)
    return 0


class Result(NamedTuple):
    """The result returned from a `parse()` call.

    If the parse is successful, `val` will contain the returned value, if any
    and `pos` will indicate the point in the text where the parser stopped.
    If the parse is unsuccessful, `err` will contain a string describing
    any errors that occurred during the parse and `pos` will indicate
    the location of the farthest error in the text.
    """

    val: Any = None
    err: Optional[str] = None
    pos: Optional[int] = None


def parse(text: str, path: str = '<string>') -> Result:
    """Parse a given text and return the result.

    If the parse was successful, `result.val` will be the returned value
    from the parse, and `result.pos` will indicate where the parser
    stopped when it was done parsing.

    If the parse is unsuccessful, `result.err` will be a string describing
    any errors found in the text, and `result.pos` will indicate the
    furthest point reached during the parse.

    If the optional `path` is provided it will be used in any error
    messages to indicate the path to the filename containing the given
    text.
    """
    return _Parser(text, path).parse()


class _Parser:
    def __init__(self, text, path):
        self.text = text
        self.end = len(self.text)
        self.errpos = 0
        self.failed = False
        self.path = path
        self.pos = 0
        self.val = None
        self.regexps = {}

    def parse(self):
        self._r_grammar_()
        if self.failed:
            return Result(None, self._err_str(), self.errpos)
        return Result(self.val, None, self.pos)

    def _r_grammar_(self):
        self._s_grammar_1_()
        if not self.failed:
            v_vs = self.val
        if not self.failed:
            self._r__filler_()
        if not self.failed:
            self._r_end_()
        if not self.failed:
            self._succeed(['rules', None, v_vs])

    def _s_grammar_1_(self):
        vs = []
        while True:
            p = self.pos
            self._s_grammar_2_()
            if self.failed or self.pos == p:
                self._rewind(p)
                break
            vs.append(self.val)
        self._succeed(vs)

    def _s_grammar_2_(self):
        p = self.pos
        self._r_pragma_()
        if not self.failed:
            return
        self._rewind(p)
        self._r_rule_()

    def _r_pragma_(self):
        p = self.pos
        self._s_pragma_1_()
        if not self.failed:
            return
        self._rewind(p)
        self._s_pragma_2_()
        if not self.failed:
            return
        self._rewind(p)
        self._s_pragma_4_()
<<<<<<< HEAD
        if not self.failed:
            return
        self._rewind(p)
        self._s_pragma_6_()
=======
>>>>>>> bb0968d8
        if not self.failed:
            return
        self._rewind(p)
        self._s_pragma_7_()
        if not self.failed:
            return
        self._rewind(p)
<<<<<<< HEAD
        self._s_pragma_11_()
        if not self.failed:
            return
        self._rewind(p)
        self._s_pragma_12_()
        if not self.failed:
            return
        self._rewind(p)
        self._s_pragma_14_()
=======
        self._s_pragma_6_()
        if not self.failed:
            return
        self._rewind(p)
        self._s_pragma_8_()
>>>>>>> bb0968d8

    def _s_pragma_1_(self):
        self._r__filler_()
        if not self.failed:
            self._str('%tokens')
        if not self.failed:
            self._r_ident_list_()
            if not self.failed:
                v_is = self.val
        if not self.failed:
            self._succeed(['pragma', 'tokens', v_is])

    def _s_pragma_2_(self):
        self._r__filler_()
        if not self.failed:
            self._str('%token')
        if not self.failed:
            self._s_pragma_3_()
            if not self.failed:
                v_i = self.val
        if not self.failed:
            self._succeed(['pragma', 'token', [v_i]])

    def _s_pragma_3_(self):
        self._r__filler_()
        if not self.failed:
            self._r_ident_()
<<<<<<< HEAD

    def _s_pragma_4_(self):
        self._r__filler_()
        if not self.failed:
            self._str('%whitespace_style')
        if not self.failed:
            self._s_pragma_5_()
            if not self.failed:
                v_i = self.val
        if not self.failed:
            self._succeed(['pragma', 'whitespace_style', v_i])

    def _s_pragma_5_(self):
        self._r__filler_()
        if not self.failed:
            self._r_ident_()

    def _s_pragma_6_(self):
        self._r__filler_()
        if not self.failed:
            self._str('%whitespace')
        if not self.failed:
            self._r__filler_()
        if not self.failed:
=======

    def _s_pragma_4_(self):
        self._r__filler_()
        if not self.failed:
            self._str('%whitespace')
        if not self.failed:
            self._r__filler_()
        if not self.failed:
>>>>>>> bb0968d8
            self._ch('=')
        if not self.failed:
            self._r_choice_()
            if not self.failed:
                v_cs = self.val
        if not self.failed:
            self._succeed(['pragma', 'whitespace', [v_cs]])

<<<<<<< HEAD
    def _s_pragma_7_(self):
        self._r__filler_()
        if not self.failed:
            self._str('%comment_style')
        if not self.failed:
            self._s_pragma_8_()
            if not self.failed:
                v_c = self.val
        if not self.failed:
            self._succeed(['pragma', 'comment_style', v_c])

    def _s_pragma_8_(self):
        p = self.pos
        self._s_pragma_9_()
        if not self.failed:
            return
        self._rewind(p)
        self._s_pragma_10_()

    def _s_pragma_9_(self):
        self._r__filler_()
        if not self.failed:
            self._str('C++')

    def _s_pragma_10_(self):
        self._r__filler_()
=======
    def _s_pragma_5_(self):
        self._r__filler_()
        if not self.failed:
            self._str('%comment')
        if not self.failed:
            self._r__filler_()
>>>>>>> bb0968d8
        if not self.failed:
            self._r_ident_()

    def _s_pragma_11_(self):
        self._r__filler_()
        if not self.failed:
            self._str('%comment')
        if not self.failed:
<<<<<<< HEAD
            self._r__filler_()
        if not self.failed:
            self._ch('=')
        if not self.failed:
=======
>>>>>>> bb0968d8
            self._r_choice_()
            if not self.failed:
                v_cs = self.val
        if not self.failed:
            self._succeed(['pragma', 'comment', [v_cs]])

<<<<<<< HEAD
    def _s_pragma_12_(self):
=======
    def _s_pragma_6_(self):
>>>>>>> bb0968d8
        self._r__filler_()
        if not self.failed:
            self._str('%assoc')
        if not self.failed:
<<<<<<< HEAD
            self._s_pragma_13_()
=======
            self._s_pragma_7_()
>>>>>>> bb0968d8
            if not self.failed:
                v_l = self.val
        if not self.failed:
            self._r_dir_()
            if not self.failed:
                v_d = self.val
        if not self.failed:
            self._succeed(['pragma', 'assoc', [v_l, v_d]])

<<<<<<< HEAD
    def _s_pragma_13_(self):
        self._r__filler_()
        if not self.failed:
            self._r_lit_()

    def _s_pragma_14_(self):
        self._r__filler_()
        if not self.failed:
            self._str('%prec')
        if not self.failed:
            self._s_pragma_15_()
=======
    def _s_pragma_7_(self):
        self._r__filler_()
        if not self.failed:
            self._r_lit_()

    def _s_pragma_8_(self):
        self._r__filler_()
        if not self.failed:
            self._str('%prec')
        if not self.failed:
            self._s_pragma_9_()
>>>>>>> bb0968d8
            if not self.failed:
                v_ls = self.val
        if not self.failed:
            self._succeed(['pragma', 'prec', v_ls])

<<<<<<< HEAD
    def _s_pragma_15_(self):
        vs = []
        self._s_pragma_16_()
=======
    def _s_pragma_9_(self):
        vs = []
        self._s_pragma_10_()
>>>>>>> bb0968d8
        vs.append(self.val)
        if self.failed:
            return
        while True:
            p = self.pos
<<<<<<< HEAD
            self._s_pragma_16_()
=======
            self._s_pragma_10_()
>>>>>>> bb0968d8
            if self.failed or self.pos == p:
                self._rewind(p)
                break
            vs.append(self.val)
        self._succeed(vs)

<<<<<<< HEAD
    def _s_pragma_16_(self):
=======
    def _s_pragma_10_(self):
>>>>>>> bb0968d8
        self._r__filler_()
        if not self.failed:
            self._r_lit_()

    def _r_dir_(self):
        self._s_dir_1_()
        if not self.failed:
            v_d = self.val
        if not self.failed:
            self._succeed(v_d)

    def _s_dir_1_(self):
        p = self.pos
        self._s_dir_2_()
        if not self.failed:
            return
        self._rewind(p)
        self._s_dir_3_()

    def _s_dir_2_(self):
        self._r__filler_()
        if not self.failed:
            self._str('left')

    def _s_dir_3_(self):
        self._r__filler_()
        if not self.failed:
            self._str('right')

    def _r_ident_list_(self):
        self._s_ident_list_1_()
        if not self.failed:
            v_is = self.val
        if not self.failed:
            self._succeed(v_is)

    def _s_ident_list_1_(self):
        vs = []
        self._s_ident_list_2_()
        vs.append(self.val)
        if self.failed:
            return
        while True:
            p = self.pos
            self._s_ident_list_2_()
            if self.failed or self.pos == p:
                self._rewind(p)
                break
            vs.append(self.val)
        self._succeed(vs)

    def _s_ident_list_2_(self):
        self._s_ident_list_3_()
        if not self.failed:
            v_i = self.val
        if not self.failed:
            self._s_ident_list_4_()
        if not self.failed:
            self._succeed(v_i)

    def _s_ident_list_3_(self):
        self._r__filler_()
        if not self.failed:
            self._r_ident_()

    def _s_ident_list_4_(self):
        p = self.pos
        errpos = self.errpos
        self._s_ident_list_5_()
        if self.failed:
            self._succeed(None, p)
        else:
            self._rewind(p)
            self.errpos = errpos
            self._fail()

    def _s_ident_list_5_(self):
        self._r__filler_()
        if not self.failed:
            self._ch('=')

    def _r_rule_(self):
        self._s_rule_1_()
        if not self.failed:
            v_i = self.val
        if not self.failed:
            self._r__filler_()
        if not self.failed:
            self._ch('=')
        if not self.failed:
            self._r_choice_()
            if not self.failed:
                v_cs = self.val
        if not self.failed:
            self._s_rule_2_()
        if not self.failed:
            self._succeed(['rule', v_i, [v_cs]])

    def _s_rule_1_(self):
        self._r__filler_()
        if not self.failed:
            self._r_ident_()

    def _s_rule_2_(self):
        p = self.pos
        self._s_rule_3_()
        if self.failed:
            self._succeed([], p)
        else:
            self._succeed([self.val])

    def _s_rule_3_(self):
        self._r__filler_()
        if not self.failed:
            self._ch(',')

    def _r_ident_(self):
        self._r_id_start_()
        if not self.failed:
            v_hd = self.val
        if not self.failed:
            self._s_ident_1_()
            if not self.failed:
                v_tl = self.val
        if not self.failed:
            self._succeed(_strcat(v_hd, _join('', v_tl)))

    def _s_ident_1_(self):
        vs = []
        while True:
            p = self.pos
            self._r_id_continue_()
            if self.failed or self.pos == p:
                self._rewind(p)
                break
            vs.append(self.val)
        self._succeed(vs)

    def _r_id_start_(self):
        p = self.pos
        self._range('a', 'z')
        if not self.failed:
            return
        self._rewind(p)
        self._range('A', 'Z')
        if not self.failed:
            return
        self._rewind(p)
        self._ch('_')
        if not self.failed:
            return
        self._rewind(p)
        self._ch('$')

    def _r_id_continue_(self):
        p = self.pos
        self._r_id_start_()
        if not self.failed:
            return
        self._rewind(p)
        self._r_digit_()

    def _r_choice_(self):
        self._r_seq_()
        if not self.failed:
            v_s = self.val
        if not self.failed:
            self._s_choice_1_()
            if not self.failed:
                v_ss = self.val
        if not self.failed:
            self._succeed(['choice', None, _arrcat([v_s], v_ss)])

    def _s_choice_1_(self):
        vs = []
        while True:
            p = self.pos
            self._s_choice_2_()
            if self.failed or self.pos == p:
                self._rewind(p)
                break
            vs.append(self.val)
        self._succeed(vs)

    def _s_choice_2_(self):
        self._r__filler_()
        if not self.failed:
            self._ch('|')
        if not self.failed:
            self._r_seq_()

    def _r_seq_(self):
        p = self.pos
        self._s_seq_1_()
        if not self.failed:
            return
        self._rewind(p)
        self._succeed(['empty', None, []])

    def _s_seq_1_(self):
        self._r_expr_()
        if not self.failed:
            v_e = self.val
        if not self.failed:
            self._s_seq_2_()
            if not self.failed:
                v_es = self.val
        if not self.failed:
            self._succeed(['seq', None, _arrcat([v_e], v_es)])

    def _s_seq_2_(self):
        vs = []
        while True:
            p = self.pos
            self._s_seq_3_()
            if self.failed or self.pos == p:
                self._rewind(p)
                break
            vs.append(self.val)
        self._succeed(vs)

    def _s_seq_3_(self):
        self._r_expr_()

    def _r_expr_(self):
        p = self.pos
        self._s_expr_1_()
        if not self.failed:
            return
        self._rewind(p)
        self._s_expr_2_()
        if not self.failed:
            return
        self._rewind(p)
        self._r_post_expr_()

    def _s_expr_1_(self):
        self._r__filler_()
        if not self.failed:
            self._ch('<')
        if not self.failed:
            self._r_expr_()
            if not self.failed:
                v_e = self.val
        if not self.failed:
            self._r__filler_()
        if not self.failed:
            self._ch('>')
        if not self.failed:
            self._succeed(['run', v_e, []])

    def _s_expr_2_(self):
        self._r_post_expr_()
        if not self.failed:
            v_e = self.val
        if not self.failed:
            self._r__filler_()
        if not self.failed:
            self._ch(':')
        if not self.failed:
<<<<<<< HEAD
            self._s_expr_3_()
=======
            self._s_expr_2_()
>>>>>>> bb0968d8
            if not self.failed:
                v_l = self.val
        if not self.failed:
            self._succeed(['label', v_l, [v_e]])

<<<<<<< HEAD
    def _s_expr_3_(self):
=======
    def _s_expr_2_(self):
>>>>>>> bb0968d8
        self._r__filler_()
        if not self.failed:
            self._r_ident_()

    def _r_post_expr_(self):
        p = self.pos
        self._s_post_expr_1_()
        if not self.failed:
            return
        self._rewind(p)
        self._s_post_expr_2_()
        if not self.failed:
            return
        self._rewind(p)
        self._r_prim_expr_()

    def _s_post_expr_1_(self):
        self._r_prim_expr_()
        if not self.failed:
            v_e = self.val
        if not self.failed:
            self._r_post_op_()
            if not self.failed:
                v_op = self.val
        if not self.failed:
            self._succeed(['post', v_op, [v_e]])

    def _s_post_expr_2_(self):
        self._r_prim_expr_()
        if not self.failed:
            v_e = self.val
        if not self.failed:
            self._r_count_()
            if not self.failed:
                v_c = self.val
        if not self.failed:
            self._succeed(['count', v_c, [v_e]])

    def _r_post_op_(self):
        p = self.pos
        self._s_post_op_1_()
        if not self.failed:
            return
        self._rewind(p)
        self._s_post_op_2_()
        if not self.failed:
            return
        self._rewind(p)
        self._s_post_op_3_()
<<<<<<< HEAD
=======

    def _s_post_op_1_(self):
        self._r__filler_()
        if not self.failed:
            self._ch('?')

    def _s_post_op_2_(self):
        self._r__filler_()
        if not self.failed:
            self._ch('*')

    def _s_post_op_3_(self):
        self._r__filler_()
        if not self.failed:
            self._ch('+')
>>>>>>> bb0968d8

    def _s_post_op_1_(self):
        self._r__filler_()
        if not self.failed:
            self._ch('?')

    def _s_post_op_2_(self):
        self._r__filler_()
        if not self.failed:
            self._ch('*')

    def _s_post_op_3_(self):
        self._r__filler_()
        if not self.failed:
            self._ch('+')

    def _r_count_(self):
        p = self.pos
        self._s_count_1_()
        if not self.failed:
            return
        self._rewind(p)
<<<<<<< HEAD
        self._s_count_2_()

    def _s_count_1_(self):
        self._r__filler_()
        if not self.failed:
            self._ch('{')
        if not self.failed:
            self._r_zpos_()
            if not self.failed:
                v_x = self.val
        if not self.failed:
            self._r__filler_()
        if not self.failed:
            self._ch(',')
        if not self.failed:
            self._r_zpos_()
            if not self.failed:
                v_y = self.val
        if not self.failed:
            self._r__filler_()
        if not self.failed:
            self._ch('}')
        if not self.failed:
            self._succeed([v_x, v_y])

    def _s_count_2_(self):
        self._r__filler_()
        if not self.failed:
            self._ch('{')
        if not self.failed:
            self._r_zpos_()
            if not self.failed:
                v_x = self.val
        if not self.failed:
            self._r__filler_()
        if not self.failed:
            self._ch('}')
        if not self.failed:
            self._succeed([v_x, v_x])

    def _r_zpos_(self):
        p = self.pos
        self._s_zpos_1_()
        if not self.failed:
            return
        self._rewind(p)
        self._s_zpos_2_()

    def _s_zpos_1_(self):
        self._r__filler_()
        if not self.failed:
            self._ch('0')
        if not self.failed:
            self._succeed(0)

    def _s_zpos_2_(self):
        self._s_zpos_3_()
        if not self.failed:
            v_hd = self.val
        if not self.failed:
            self._s_zpos_4_()
            if not self.failed:
                v_tl = self.val
        if not self.failed:
            self._succeed(_atoi(_join('', _arrcat([v_hd], v_tl))))

    def _s_zpos_3_(self):
        self._r__filler_()
        if not self.failed:
            self._range('1', '9')

    def _s_zpos_4_(self):
        vs = []
        while True:
            p = self.pos
            self._s_zpos_5_()
            if self.failed or self.pos == p:
                self._rewind(p)
                break
            vs.append(self.val)
        self._succeed(vs)

    def _s_zpos_5_(self):
        self._r__filler_()
        if not self.failed:
            self._range('0', '9')

    def _r_prim_expr_(self):
        p = self.pos
        self._s_prim_expr_1_()
=======
        self._s_prim_expr_4_()
        if not self.failed:
            return
        self._rewind(p)
        self._s_prim_expr_6_()
>>>>>>> bb0968d8
        if not self.failed:
            return
        self._rewind(p)
        self._s_prim_expr_7_()
        if not self.failed:
            return
        self._rewind(p)
<<<<<<< HEAD
        self._s_prim_expr_6_()
        if not self.failed:
            return
        self._rewind(p)
        self._s_prim_expr_7_()
        if not self.failed:
            return
        self._rewind(p)
        self._s_prim_expr_11_()
        if not self.failed:
            return
        self._rewind(p)
        self._s_prim_expr_12_()
        if not self.failed:
            return
        self._rewind(p)
        self._s_prim_expr_13_()
        if not self.failed:
            return
        self._rewind(p)
        self._s_prim_expr_14_()
        if not self.failed:
            return
        self._rewind(p)
        self._s_prim_expr_15_()
        if not self.failed:
            return
        self._rewind(p)
        self._s_prim_expr_16_()
        if not self.failed:
            return
        self._rewind(p)
        self._s_prim_expr_17_()
        if not self.failed:
            return
        self._rewind(p)
        self._s_prim_expr_18_()
        if not self.failed:
            return
        self._rewind(p)
        self._s_prim_expr_19_()
        if not self.failed:
            return
        self._rewind(p)
        self._s_prim_expr_21_()
        if not self.failed:
            return
        self._rewind(p)
        self._s_prim_expr_25_()
=======
        self._s_prim_expr_11_()
        if not self.failed:
            return
        self._rewind(p)
        self._s_prim_expr_12_()
        if not self.failed:
            return
        self._rewind(p)
        self._s_prim_expr_13_()
        if not self.failed:
            return
        self._rewind(p)
        self._s_prim_expr_14_()
        if not self.failed:
            return
        self._rewind(p)
        self._s_prim_expr_15_()
        if not self.failed:
            return
        self._rewind(p)
        self._s_prim_expr_16_()
        if not self.failed:
            return
        self._rewind(p)
        self._s_prim_expr_17_()
        if not self.failed:
            return
        self._rewind(p)
        self._s_prim_expr_19_()
>>>>>>> bb0968d8

    def _s_prim_expr_1_(self):
        self._s_prim_expr_2_()
        if not self.failed:
            v_i = self.val
        if not self.failed:
            self._r__filler_()
        if not self.failed:
            self._str('..')
        if not self.failed:
            self._s_prim_expr_3_()
            if not self.failed:
                v_j = self.val
        if not self.failed:
            self._succeed(['range', None, [v_i, v_j]])

    def _s_prim_expr_2_(self):
        self._r__filler_()
        if not self.failed:
            self._r_lit_()

    def _s_prim_expr_3_(self):
        self._r__filler_()
        if not self.failed:
            self._r_lit_()

    def _s_prim_expr_4_(self):
        self._s_prim_expr_5_()
        if not self.failed:
            v_l = self.val
        if not self.failed:
            self._succeed(v_l)

    def _s_prim_expr_5_(self):
        self._r__filler_()
        if not self.failed:
            self._r_lit_()

    def _s_prim_expr_6_(self):
        self._r_escape_()
        if not self.failed:
            v_e = self.val
        if not self.failed:
            self._succeed(v_e)

    def _s_prim_expr_7_(self):
        self._s_prim_expr_8_()
        if not self.failed:
            v_i = self.val
        if not self.failed:
            self._s_prim_expr_9_()
        if not self.failed:
            self._succeed(['apply', v_i, []])

    def _s_prim_expr_8_(self):
        self._r__filler_()
        if not self.failed:
            self._r_ident_()

    def _s_prim_expr_9_(self):
        p = self.pos
        errpos = self.errpos
        self._s_prim_expr_10_()
        if self.failed:
            self._succeed(None, p)
        else:
            self._rewind(p)
            self.errpos = errpos
            self._fail()

    def _s_prim_expr_10_(self):
        self._r__filler_()
        if not self.failed:
            self._ch('=')

    def _s_prim_expr_11_(self):
        self._r__filler_()
        if not self.failed:
            self._str('->')
        if not self.failed:
            self._r_ll_expr_()
            if not self.failed:
                v_e = self.val
        if not self.failed:
            self._succeed(['action', None, [v_e]])

    def _s_prim_expr_12_(self):
        self._r__filler_()
        if not self.failed:
            self._ch('{')
        if not self.failed:
            self._r_ll_expr_()
            if not self.failed:
                v_e = self.val
        if not self.failed:
            self._r__filler_()
        if not self.failed:
            self._ch('}')
        if not self.failed:
            self._succeed(['action', None, [v_e]])

    def _s_prim_expr_13_(self):
        self._r__filler_()
        if not self.failed:
            self._ch('\x7e')
        if not self.failed:
            self._r_prim_expr_()
            if not self.failed:
                v_e = self.val
        if not self.failed:
            self._succeed(['not', None, [v_e]])

    def _s_prim_expr_14_(self):
        self._r__filler_()
<<<<<<< HEAD
        if not self.failed:
            self._ch('^')
        if not self.failed:
            self._r_prim_expr_()
            if not self.failed:
                v_e = self.val
        if not self.failed:
            self._succeed(['not-one', None, [v_e]])

    def _s_prim_expr_15_(self):
        self._r__filler_()
        if not self.failed:
            self._str('^.')
        if not self.failed:
            self._r_prim_expr_()
            if not self.failed:
                v_e = self.val
        if not self.failed:
            self._succeed(['ends-in', None, [v_e]])

    def _s_prim_expr_16_(self):
        self._r__filler_()
=======
>>>>>>> bb0968d8
        if not self.failed:
            self._str('?(')
        if not self.failed:
            self._r_ll_expr_()
            if not self.failed:
                v_e = self.val
        if not self.failed:
            self._r__filler_()
        if not self.failed:
            self._ch(')')
        if not self.failed:
            self._succeed(['pred', None, [v_e]])

<<<<<<< HEAD
    def _s_prim_expr_17_(self):
=======
    def _s_prim_expr_15_(self):
>>>>>>> bb0968d8
        self._r__filler_()
        if not self.failed:
            self._str('?{')
        if not self.failed:
            self._r_ll_expr_()
            if not self.failed:
                v_e = self.val
        if not self.failed:
            self._r__filler_()
        if not self.failed:
            self._ch('}')
        if not self.failed:
            self._succeed(['pred', None, [v_e]])

<<<<<<< HEAD
    def _s_prim_expr_18_(self):
=======
    def _s_prim_expr_16_(self):
>>>>>>> bb0968d8
        self._r__filler_()
        if not self.failed:
            self._ch('(')
        if not self.failed:
            self._r_choice_()
            if not self.failed:
                v_e = self.val
        if not self.failed:
            self._r__filler_()
        if not self.failed:
            self._ch(')')
        if not self.failed:
            self._succeed(['paren', None, [v_e]])

<<<<<<< HEAD
    def _s_prim_expr_19_(self):
=======
    def _s_prim_expr_17_(self):
>>>>>>> bb0968d8
        self._r__filler_()
        if not self.failed:
            self._str('[^')
        if not self.failed:
<<<<<<< HEAD
            self._s_prim_expr_20_()
=======
            self._s_prim_expr_18_()
>>>>>>> bb0968d8
            if not self.failed:
                v_es = self.val
        if not self.failed:
            self._r__filler_()
        if not self.failed:
            self._ch(']')
        if not self.failed:
            self._succeed(['exclude', _join('', v_es), []])

<<<<<<< HEAD
    def _s_prim_expr_20_(self):
=======
    def _s_prim_expr_18_(self):
>>>>>>> bb0968d8
        vs = []
        self._r_exchar_()
        vs.append(self.val)
        if self.failed:
            return
        while True:
            p = self.pos
            self._r_exchar_()
            if self.failed or self.pos == p:
                self._rewind(p)
                break
            vs.append(self.val)
        self._succeed(vs)

<<<<<<< HEAD
    def _s_prim_expr_21_(self):
        self._r__filler_()
        if not self.failed:
            self._ch('[')
        if not self.failed:
            self._s_prim_expr_22_()
        if not self.failed:
            self._s_prim_expr_24_()
            if not self.failed:
                v_es = self.val
        if not self.failed:
            self._r__filler_()
        if not self.failed:
            self._ch(']')
        if not self.failed:
            self._succeed(['set', _join('', v_es), []])

    def _s_prim_expr_22_(self):
        p = self.pos
        errpos = self.errpos
        self._s_prim_expr_23_()
        if self.failed:
            self._succeed(None, p)
        else:
            self._rewind(p)
            self.errpos = errpos
            self._fail()

    def _s_prim_expr_23_(self):
        self._r__filler_()
        if not self.failed:
            self._ch('^')

    def _s_prim_expr_24_(self):
        vs = []
        self._r_exchar_()
        vs.append(self.val)
        if self.failed:
            return
        while True:
            p = self.pos
            self._r_exchar_()
            if self.failed or self.pos == p:
                self._rewind(p)
                break
            vs.append(self.val)
        self._succeed(vs)

    def _s_prim_expr_25_(self):
        self._r__filler_()
        if not self.failed:
            self._ch('/')
        if not self.failed:
            self._s_prim_expr_26_()
=======
    def _s_prim_expr_19_(self):
        self._r__filler_()
        if not self.failed:
            self._ch('/')
        if not self.failed:
            self._s_prim_expr_20_()
>>>>>>> bb0968d8
            if not self.failed:
                v_rs = self.val
        if not self.failed:
            self._r__filler_()
        if not self.failed:
            self._ch('/')
        if not self.failed:
            self._succeed(['regexp', _join('', v_rs), []])

<<<<<<< HEAD
    def _s_prim_expr_26_(self):
=======
    def _s_prim_expr_20_(self):
>>>>>>> bb0968d8
        vs = []
        self._r_rechar_()
        vs.append(self.val)
        if self.failed:
            return
        while True:
            p = self.pos
            self._r_rechar_()
            if self.failed or self.pos == p:
                self._rewind(p)
                break
            vs.append(self.val)
        self._succeed(vs)

    def _r_lit_(self):
        p = self.pos
        self._s_lit_1_()
        if not self.failed:
            return
        self._rewind(p)
        self._s_lit_3_()

    def _s_lit_1_(self):
        self._r_squote_()
        if not self.failed:
            self._s_lit_2_()
            if not self.failed:
                v_cs = self.val
        if not self.failed:
            self._r_squote_()
        if not self.failed:
            self._succeed(['lit', _join('', v_cs), []])

    def _s_lit_2_(self):
        vs = []
        while True:
            p = self.pos
            self._r_sqchar_()
            if self.failed or self.pos == p:
                self._rewind(p)
                break
            vs.append(self.val)
        self._succeed(vs)

    def _s_lit_3_(self):
        self._r_dquote_()
        if not self.failed:
            self._s_lit_4_()
            if not self.failed:
                v_cs = self.val
        if not self.failed:
            self._r_dquote_()
        if not self.failed:
            self._succeed(['lit', _join('', v_cs), []])

    def _s_lit_4_(self):
        vs = []
        while True:
            p = self.pos
            self._r_dqchar_()
            if self.failed or self.pos == p:
                self._rewind(p)
                break
            vs.append(self.val)
        self._succeed(vs)

    def _r_sqchar_(self):
        p = self.pos
        self._s_sqchar_1_()
        if not self.failed:
            return
        self._rewind(p)
        self._s_sqchar_2_()

    def _s_sqchar_1_(self):
        self._r_bslash_()
        if not self.failed:
            self._r_esc_char_()
            if not self.failed:
                v_c = self.val
        if not self.failed:
            self._succeed(v_c)

    def _s_sqchar_2_(self):
        self._s_sqchar_3_()
        if not self.failed:
            self._r_any_()
            if not self.failed:
                v_c = self.val
        if not self.failed:
            self._succeed(v_c)

    def _s_sqchar_3_(self):
        p = self.pos
        errpos = self.errpos
        self._r_squote_()
        if self.failed:
            self._succeed(None, p)
        else:
            self._rewind(p)
            self.errpos = errpos
            self._fail()

    def _r_dqchar_(self):
        p = self.pos
        self._s_dqchar_1_()
        if not self.failed:
            return
        self._rewind(p)
        self._s_dqchar_2_()

    def _s_dqchar_1_(self):
        self._r_bslash_()
        if not self.failed:
            self._r_esc_char_()
            if not self.failed:
                v_c = self.val
        if not self.failed:
            self._succeed(v_c)

    def _s_dqchar_2_(self):
        self._s_dqchar_3_()
        if not self.failed:
            self._r_any_()
            if not self.failed:
                v_c = self.val
        if not self.failed:
            self._succeed(v_c)

    def _s_dqchar_3_(self):
        p = self.pos
        errpos = self.errpos
        self._r_dquote_()
        if self.failed:
            self._succeed(None, p)
        else:
            self._rewind(p)
            self.errpos = errpos
            self._fail()

    def _r_bslash_(self):
        self._ch('\\')

    def _r_squote_(self):
        self._ch("'")

    def _r_dquote_(self):
        self._ch('"')

    def _r_esc_char_(self):
        p = self.pos
        self._s_esc_char_1_()
        if not self.failed:
            return
        self._rewind(p)
        self._s_esc_char_2_()
        if not self.failed:
            return
        self._rewind(p)
        self._s_esc_char_3_()
        if not self.failed:
            return
        self._rewind(p)
        self._s_esc_char_4_()
        if not self.failed:
            return
        self._rewind(p)
        self._s_esc_char_5_()
        if not self.failed:
            return
        self._rewind(p)
        self._s_esc_char_6_()
        if not self.failed:
            return
        self._rewind(p)
        self._s_esc_char_7_()
        if not self.failed:
            return
        self._rewind(p)
        self._s_esc_char_8_()
        if not self.failed:
            return
        self._rewind(p)
        self._s_esc_char_9_()
        if not self.failed:
            return
        self._rewind(p)
        self._s_esc_char_10_()
        if not self.failed:
            return
        self._rewind(p)
        self._s_esc_char_11_()

    def _s_esc_char_1_(self):
        self._ch('b')
        if not self.failed:
            self._succeed('\b')

    def _s_esc_char_2_(self):
        self._ch('f')
        if not self.failed:
            self._succeed('\f')

    def _s_esc_char_3_(self):
        self._ch('n')
        if not self.failed:
            self._succeed('\n')

    def _s_esc_char_4_(self):
        self._ch('r')
        if not self.failed:
            self._succeed('\r')

    def _s_esc_char_5_(self):
        self._ch('t')
        if not self.failed:
            self._succeed('\t')

    def _s_esc_char_6_(self):
        self._ch('v')
        if not self.failed:
            self._succeed('\v')

    def _s_esc_char_7_(self):
        self._r_squote_()
        if not self.failed:
            self._succeed("'")

    def _s_esc_char_8_(self):
        self._r_dquote_()
        if not self.failed:
            self._succeed('"')

    def _s_esc_char_9_(self):
        self._r_bslash_()
        if not self.failed:
            self._succeed('\\')

    def _s_esc_char_10_(self):
        self._r_hex_esc_()
        if not self.failed:
            v_c = self.val
        if not self.failed:
            self._succeed(v_c)

    def _s_esc_char_11_(self):
        self._r_unicode_esc_()
        if not self.failed:
            v_c = self.val
        if not self.failed:
            self._succeed(v_c)

    def _r_rechar_(self):
        p = self.pos
        self._s_rechar_1_()
        if not self.failed:
            return
        self._rewind(p)
        self._s_rechar_5_()

    def _s_rechar_1_(self):
        self._r__filler_()
        if not self.failed:
            self._r_bslash_()
        if not self.failed:
            self._s_rechar_2_()
            if not self.failed:
                v_c = self.val
        if not self.failed:
            self._succeed(v_c)

    def _s_rechar_2_(self):
        p = self.pos
        self._s_rechar_3_()
        if not self.failed:
            return
        self._rewind(p)
        self._s_rechar_4_()

    def _s_rechar_3_(self):
        self._r__filler_()
        if not self.failed:
            self._ch('/')

    def _s_rechar_4_(self):
        self._r__filler_()
        if not self.failed:
            self._r_esc_char_()

    def _s_rechar_5_(self):
        self._s_rechar_6_()
        if not self.failed:
            v_cs = self.val
        if not self.failed:
            self._succeed(_join('', v_cs))

    def _s_rechar_6_(self):
        vs = []
        self._s_rechar_7_()
        vs.append(self.val)
        if self.failed:
            return
        while True:
            p = self.pos
            self._s_rechar_7_()
            if self.failed or self.pos == p:
                self._rewind(p)
                break
            vs.append(self.val)
        self._succeed(vs)

    def _s_rechar_7_(self):
        self._r__filler_()
        if not self.failed:
            self._s_rechar_8_()

    def _s_rechar_8_(self):
        if self.pos == self.end or self.text[self.pos] in '/':
            self._fail()
            return
        self._succeed(self.text[self.pos], self.pos + 1)

    def _r_hex_esc_(self):
        p = self.pos
        self._s_hex_esc_1_()
        if not self.failed:
            return
        self._rewind(p)
        self._s_hex_esc_2_()

    def _s_hex_esc_1_(self):
        self._ch('x')
        if not self.failed:
            self._r_hex_()
            if not self.failed:
                v_h1 = self.val
        if not self.failed:
            self._r_hex_()
            if not self.failed:
                v_h2 = self.val
        if not self.failed:
            self._succeed(_xtou(v_h1 + v_h2))

    def _s_hex_esc_2_(self):
        self._str('x{')
        if not self.failed:
            self._s_hex_esc_3_()
            if not self.failed:
                v_hs = self.val
        if not self.failed:
            self._ch('}')
        if not self.failed:
            self._succeed(_xtou(_join('', v_hs)))

    def _s_hex_esc_3_(self):
        vs = []
        self._r_hex_()
        vs.append(self.val)
        if self.failed:
            return
        while True:
            p = self.pos
            self._r_hex_()
            if self.failed or self.pos == p:
                self._rewind(p)
                break
            vs.append(self.val)
        self._succeed(vs)

    def _r_unicode_esc_(self):
        p = self.pos
        self._s_unicode_esc_1_()
        if not self.failed:
            return
        self._rewind(p)
        self._s_unicode_esc_2_()
        if not self.failed:
            return
        self._rewind(p)
        self._s_unicode_esc_4_()

    def _s_unicode_esc_1_(self):
        self._ch('u')
        if not self.failed:
            self._r_hex_()
            if not self.failed:
                v_h1 = self.val
        if not self.failed:
            self._r_hex_()
            if not self.failed:
                v_h2 = self.val
        if not self.failed:
            self._r_hex_()
            if not self.failed:
                v_h3 = self.val
        if not self.failed:
            self._r_hex_()
            if not self.failed:
                v_h4 = self.val
        if not self.failed:
            self._succeed(_xtou(v_h1 + v_h2 + v_h3 + v_h4))

    def _s_unicode_esc_2_(self):
        self._str('u{')
        if not self.failed:
            self._s_unicode_esc_3_()
            if not self.failed:
                v_hs = self.val
        if not self.failed:
            self._ch('}')
        if not self.failed:
            self._succeed(_xtou(_join('', v_hs)))

    def _s_unicode_esc_3_(self):
        vs = []
        self._r_hex_()
        vs.append(self.val)
        if self.failed:
            return
        while True:
            p = self.pos
            self._r_hex_()
            if self.failed or self.pos == p:
                self._rewind(p)
                break
            vs.append(self.val)
        self._succeed(vs)

    def _s_unicode_esc_4_(self):
        self._ch('U')
        if not self.failed:
            self._r_hex_()
            if not self.failed:
                v_h1 = self.val
        if not self.failed:
            self._r_hex_()
            if not self.failed:
                v_h2 = self.val
        if not self.failed:
            self._r_hex_()
            if not self.failed:
                v_h3 = self.val
        if not self.failed:
            self._r_hex_()
            if not self.failed:
                v_h4 = self.val
        if not self.failed:
            self._r_hex_()
            if not self.failed:
                v_h5 = self.val
        if not self.failed:
            self._r_hex_()
            if not self.failed:
                v_h6 = self.val
        if not self.failed:
            self._r_hex_()
            if not self.failed:
                v_h7 = self.val
        if not self.failed:
            self._r_hex_()
            if not self.failed:
                v_h8 = self.val
        if not self.failed:
            self._succeed(
                _xtou(v_h1 + v_h2 + v_h3 + v_h4 + v_h5 + v_h6 + v_h7 + v_h8)
            )

    def _r_escape_(self):
        self._r__filler_()
        if not self.failed:
            self._str('\\p{')
        if not self.failed:
            self._s_escape_1_()
            if not self.failed:
                v_i = self.val
        if not self.failed:
            self._r__filler_()
        if not self.failed:
            self._ch('}')
        if not self.failed:
            self._succeed(['unicat', v_i, []])

    def _s_escape_1_(self):
        self._r__filler_()
        if not self.failed:
            self._r_ident_()

    def _r_exchar_(self):
        p = self.pos
        self._s_exchar_1_()
        if not self.failed:
            return
        self._rewind(p)
        self._s_exchar_5_()

    def _s_exchar_1_(self):
        self._r__filler_()
        if not self.failed:
            self._r_bslash_()
        if not self.failed:
            self._s_exchar_2_()
            if not self.failed:
                v_c = self.val
        if not self.failed:
            self._succeed(v_c)

    def _s_exchar_2_(self):
        p = self.pos
        self._s_exchar_3_()
        if not self.failed:
            return
        self._rewind(p)
        self._s_exchar_4_()

    def _s_exchar_3_(self):
        self._r__filler_()
        if not self.failed:
            self._ch(']')

    def _s_exchar_4_(self):
        self._r__filler_()
        if not self.failed:
            self._r_esc_char_()

    def _s_exchar_5_(self):
        self._s_exchar_6_()
        if not self.failed:
            v_cs = self.val
        if not self.failed:
            self._succeed(_join('', v_cs))

    def _s_exchar_6_(self):
        vs = []
        self._s_exchar_7_()
        vs.append(self.val)
        if self.failed:
            return
        while True:
            p = self.pos
            self._s_exchar_7_()
            if self.failed or self.pos == p:
                self._rewind(p)
                break
            vs.append(self.val)
        self._succeed(vs)

    def _s_exchar_7_(self):
        self._s_exchar_8_()
        if not self.failed:
            self._s_exchar_10_()
        if not self.failed:
            self._r_any_()

    def _s_exchar_8_(self):
        p = self.pos
        errpos = self.errpos
        self._s_exchar_9_()
        if self.failed:
            self._succeed(None, p)
        else:
            self._rewind(p)
            self.errpos = errpos
            self._fail()

    def _s_exchar_9_(self):
        self._r__filler_()
        if not self.failed:
            self._ch(']')

    def _s_exchar_10_(self):
        p = self.pos
        errpos = self.errpos
        self._s_exchar_11_()
        if self.failed:
            self._succeed(None, p)
        else:
            self._rewind(p)
            self.errpos = errpos
            self._fail()

    def _s_exchar_11_(self):
        self._r__filler_()
<<<<<<< HEAD
        if not self.failed:
            self._r_bslash_()
=======
        if not self.failed:
            self._r_bslash_()

    def _r_rechar_(self):
        p = self.pos
        self._s_rechar_1_()
        if not self.failed:
            return
        self._rewind(p)
        self._s_rechar_5_()

    def _s_rechar_1_(self):
        self._r__filler_()
        if not self.failed:
            self._r_bslash_()
        if not self.failed:
            self._s_rechar_2_()
            if not self.failed:
                v_c = self.val
        if not self.failed:
            self._succeed(v_c)

    def _s_rechar_2_(self):
        p = self.pos
        self._s_rechar_3_()
        if not self.failed:
            return
        self._rewind(p)
        self._s_rechar_4_()

    def _s_rechar_3_(self):
        self._r__filler_()
        if not self.failed:
            self._ch('/')

    def _s_rechar_4_(self):
        self._r__filler_()
        if not self.failed:
            self._r_esc_char_()

    def _s_rechar_5_(self):
        self._s_rechar_6_()
        if not self.failed:
            v_cs = self.val
        if not self.failed:
            self._succeed(_join('', v_cs))

    def _s_rechar_6_(self):
        vs = []
        self._s_rechar_7_()
        vs.append(self.val)
        if self.failed:
            return
        while True:
            p = self.pos
            self._s_rechar_7_()
            if self.failed or self.pos == p:
                self._rewind(p)
                break
            vs.append(self.val)
        self._succeed(vs)

    def _s_rechar_7_(self):
        self._r__filler_()
        if not self.failed:
            self._s_rechar_8_()

    def _s_rechar_8_(self):
        if self.pos == self.end or self.text[self.pos] in '/':
            self._fail()
            return
        self._succeed(self.text[self.pos], self.pos + 1)
>>>>>>> bb0968d8

    def _r_ll_exprs_(self):
        p = self.pos
        self._s_ll_exprs_1_()
        if not self.failed:
            return
        self._rewind(p)
        self._succeed([])

    def _s_ll_exprs_1_(self):
        self._r_ll_expr_()
        if not self.failed:
            v_e = self.val
        if not self.failed:
            self._s_ll_exprs_2_()
            if not self.failed:
                v_es = self.val
        if not self.failed:
            self._succeed(_arrcat([v_e], v_es))

    def _s_ll_exprs_2_(self):
        vs = []
        while True:
            p = self.pos
            self._s_ll_exprs_3_()
            if self.failed or self.pos == p:
                self._rewind(p)
                break
            vs.append(self.val)
        self._succeed(vs)

    def _s_ll_exprs_3_(self):
        self._r__filler_()
        if not self.failed:
            self._ch(',')
        if not self.failed:
            self._r_ll_expr_()

    def _r_ll_expr_(self):
        p = self.pos
        self._s_ll_expr_1_()
        if not self.failed:
            return
        self._rewind(p)
        self._s_ll_expr_2_()
        if not self.failed:
            return
        self._rewind(p)
        self._r_ll_qual_()

    def _s_ll_expr_1_(self):
        self._r_ll_qual_()
        if not self.failed:
            v_e1 = self.val
        if not self.failed:
            self._r__filler_()
        if not self.failed:
            self._ch('+')
        if not self.failed:
            self._r_ll_expr_()
            if not self.failed:
                v_e2 = self.val
        if not self.failed:
            self._succeed(['ll_plus', None, [v_e1, v_e2]])

    def _s_ll_expr_2_(self):
        self._r_ll_qual_()
        if not self.failed:
            v_e1 = self.val
        if not self.failed:
            self._r__filler_()
        if not self.failed:
            self._ch('-')
        if not self.failed:
            self._r_ll_expr_()
            if not self.failed:
                v_e2 = self.val
        if not self.failed:
            self._succeed(['ll_minus', None, [v_e1, v_e2]])

    def _r_ll_qual_(self):
        p = self.pos
        self._s_ll_qual_1_()
        if not self.failed:
            return
        self._rewind(p)
        self._r_ll_prim_()

    def _s_ll_qual_1_(self):
        self._r_ll_prim_()
        if not self.failed:
            v_e = self.val
        if not self.failed:
            self._s_ll_qual_2_()
            if not self.failed:
                v_ps = self.val
        if not self.failed:
            self._succeed(['ll_qual', None, _arrcat([v_e], v_ps)])

    def _s_ll_qual_2_(self):
        vs = []
        self._r_ll_post_op_()
        vs.append(self.val)
        if self.failed:
            return
        while True:
            p = self.pos
            self._r_ll_post_op_()
            if self.failed or self.pos == p:
                self._rewind(p)
                break
            vs.append(self.val)
        self._succeed(vs)

    def _r_ll_post_op_(self):
        p = self.pos
        self._s_ll_post_op_1_()
        if not self.failed:
            return
        self._rewind(p)
        self._s_ll_post_op_2_()

    def _s_ll_post_op_1_(self):
        self._r__filler_()
        if not self.failed:
            self._ch('[')
        if not self.failed:
            self._r_ll_expr_()
            if not self.failed:
                v_e = self.val
        if not self.failed:
            self._r__filler_()
        if not self.failed:
            self._ch(']')
        if not self.failed:
            self._succeed(['ll_getitem', None, [v_e]])

    def _s_ll_post_op_2_(self):
        self._r__filler_()
        if not self.failed:
            self._ch('(')
        if not self.failed:
            self._r_ll_exprs_()
            if not self.failed:
                v_es = self.val
        if not self.failed:
            self._r__filler_()
        if not self.failed:
            self._ch(')')
        if not self.failed:
            self._succeed(['ll_call', None, v_es])

    def _r_ll_prim_(self):
        p = self.pos
        self._s_ll_prim_1_()
        if not self.failed:
            return
        self._rewind(p)
        self._s_ll_prim_2_()
        if not self.failed:
            return
        self._rewind(p)
        self._s_ll_prim_3_()
        if not self.failed:
            return
        self._rewind(p)
        self._s_ll_prim_4_()
        if not self.failed:
            return
        self._rewind(p)
        self._s_ll_prim_5_()
        if not self.failed:
            return
        self._rewind(p)
        self._s_ll_prim_6_()
        if not self.failed:
            return
        self._rewind(p)
        self._s_ll_prim_8_()
        if not self.failed:
            return
        self._rewind(p)
        self._s_ll_prim_10_()
        if not self.failed:
            return
        self._rewind(p)
        self._s_ll_prim_12_()
        if not self.failed:
            return
        self._rewind(p)
        self._s_ll_prim_14_()
        if not self.failed:
            return
        self._rewind(p)
        self._s_ll_prim_15_()

    def _s_ll_prim_1_(self):
        self._r__filler_()
        if not self.failed:
            self._str('false')
        if not self.failed:
            self._succeed(['ll_const', 'false', []])

    def _s_ll_prim_2_(self):
        self._r__filler_()
        if not self.failed:
            self._str('null')
        if not self.failed:
            self._succeed(['ll_const', 'null', []])

    def _s_ll_prim_3_(self):
        self._r__filler_()
        if not self.failed:
            self._str('true')
        if not self.failed:
            self._succeed(['ll_const', 'true', []])

    def _s_ll_prim_4_(self):
        self._r__filler_()
        if not self.failed:
            self._str('Infinity')
        if not self.failed:
            self._succeed(['ll_const', 'Infinity', []])

    def _s_ll_prim_5_(self):
        self._r__filler_()
        if not self.failed:
            self._str('NaN')
        if not self.failed:
            self._succeed(['ll_const', 'NaN', []])

    def _s_ll_prim_6_(self):
        self._s_ll_prim_7_()
        if not self.failed:
            v_i = self.val
        if not self.failed:
            self._succeed(['ll_var', v_i, []])

    def _s_ll_prim_7_(self):
        self._r__filler_()
        if not self.failed:
            self._r_ident_()

    def _s_ll_prim_8_(self):
        self._s_ll_prim_9_()
        if not self.failed:
            v_hs = self.val
        if not self.failed:
            self._succeed(['ll_num', v_hs, []])

    def _s_ll_prim_9_(self):
        self._r__filler_()
        if not self.failed:
            self._r_hexdigits_()

    def _s_ll_prim_10_(self):
        self._s_ll_prim_11_()
        if not self.failed:
            v_ds = self.val
        if not self.failed:
            self._succeed(['ll_num', v_ds, []])

    def _s_ll_prim_11_(self):
        self._r__filler_()
        if not self.failed:
            self._r_digits_()

    def _s_ll_prim_12_(self):
        self._s_ll_prim_13_()
        if not self.failed:
            v_l = self.val
        if not self.failed:
            self._succeed(['ll_lit', v_l[1], []])

    def _s_ll_prim_13_(self):
        self._r__filler_()
        if not self.failed:
            self._r_lit_()

    def _s_ll_prim_14_(self):
        self._r__filler_()
        if not self.failed:
            self._ch('(')
        if not self.failed:
            self._r_ll_expr_()
            if not self.failed:
                v_e = self.val
        if not self.failed:
            self._r__filler_()
        if not self.failed:
            self._ch(')')
        if not self.failed:
            self._succeed(['ll_paren', None, [v_e]])

    def _s_ll_prim_15_(self):
        self._r__filler_()
        if not self.failed:
            self._ch('[')
        if not self.failed:
            self._r_ll_exprs_()
            if not self.failed:
                v_es = self.val
        if not self.failed:
            self._r__filler_()
        if not self.failed:
            self._ch(']')
        if not self.failed:
            self._succeed(['ll_arr', None, v_es])

    def _r_digits_(self):
        self._s_digits_1_()
        if not self.failed:
            v_ds = self.val
        if not self.failed:
            self._succeed(_join('', v_ds))

    def _s_digits_1_(self):
        vs = []
        self._r_digit_()
        vs.append(self.val)
        if self.failed:
            return
        while True:
            p = self.pos
            self._r_digit_()
            if self.failed or self.pos == p:
                self._rewind(p)
                break
            vs.append(self.val)
        self._succeed(vs)

    def _r_hexdigits_(self):
        self._str('0x')
        if not self.failed:
            self._s_hexdigits_1_()
            if not self.failed:
                v_hs = self.val
        if not self.failed:
            self._succeed('0x' + _join('', v_hs))

    def _s_hexdigits_1_(self):
        vs = []
        self._r_hex_()
        vs.append(self.val)
        if self.failed:
            return
        while True:
            p = self.pos
            self._r_hex_()
            if self.failed or self.pos == p:
                self._rewind(p)
                break
            vs.append(self.val)
        self._succeed(vs)

    def _r_hex_(self):
        p = self.pos
        self._r_digit_()
        if not self.failed:
            return
        self._rewind(p)
        self._range('a', 'f')
        if not self.failed:
            return
        self._rewind(p)
        self._range('A', 'F')

    def _r_digit_(self):
        self._range('0', '9')

    def _r__whitespace_(self):
<<<<<<< HEAD
        p = '[ \n\r\t]'
        if p not in self.regexps:
            self.regexps[p] = re.compile(p)
        m = self.regexps[p].match(self.text, self.pos)
        if m:
            self._succeed(m.group(0), m.end())
            return
        self._fail()

    def _r__comment_(self):
        p = '((//[^\n]*)|(/\\*([^*]|\\*[^\\\\])*\\*/))'
        if p not in self.regexps:
            self.regexps[p] = re.compile(p)
        m = self.regexps[p].match(self.text, self.pos)
        if m:
            self._succeed(m.group(0), m.end())
            return
        self._fail()

    def _r__filler_(self):
        p = '(([ \n\r\t])|(((//[^\n]*)|(/\\*([^*]|\\*[^\\\\])*\\*/))))*'
        if p not in self.regexps:
            self.regexps[p] = re.compile(p)
        m = self.regexps[p].match(self.text, self.pos)
        if m:
            self._succeed(m.group(0), m.end())
            return
        self._fail()
=======
        vs = []
        self._s__whitespace_1_()
        vs.append(self.val)
        if self.failed:
            return
        while True:
            p = self.pos
            self._s__whitespace_1_()
            if self.failed or self.pos == p:
                self._rewind(p)
                break
            vs.append(self.val)
        self._succeed(vs)

    def _s__whitespace_1_(self):
        p = self.pos
        self._ch(' ')
        if not self.failed:
            return
        self._rewind(p)
        self._ch('\t')
        if not self.failed:
            return
        self._rewind(p)
        self._ch('\r')
        if not self.failed:
            return
        self._rewind(p)
        self._ch('\n')

    def _r__comment_(self):
        p = self.pos
        self._s__comment_1_()
        if not self.failed:
            return
        self._rewind(p)
        self._s__comment_5_()

    def _s__comment_1_(self):
        self._str('//')
        if not self.failed:
            self._s__comment_2_()

    def _s__comment_2_(self):
        vs = []
        while True:
            p = self.pos
            self._s__comment_3_()
            if self.failed or self.pos == p:
                self._rewind(p)
                break
            vs.append(self.val)
        self._succeed(vs)

    def _s__comment_3_(self):
        self._s__comment_4_()
        if not self.failed:
            self._r_any_()

    def _s__comment_4_(self):
        p = self.pos
        errpos = self.errpos
        self._ch('\n')
        if self.failed:
            self._succeed(None, p)
        else:
            self._rewind(p)
            self.errpos = errpos
            self._fail()

    def _s__comment_5_(self):
        self._str('/*')
        if not self.failed:
            self._s__comment_6_()
        if not self.failed:
            self._str('*/')

    def _s__comment_6_(self):
        vs = []
        while True:
            p = self.pos
            self._s__comment_7_()
            if self.failed or self.pos == p:
                self._rewind(p)
                break
            vs.append(self.val)
        self._succeed(vs)

    def _s__comment_7_(self):
        self._s__comment_8_()
        if not self.failed:
            self._r_any_()

    def _s__comment_8_(self):
        p = self.pos
        errpos = self.errpos
        self._str('*/')
        if self.failed:
            self._succeed(None, p)
        else:
            self._rewind(p)
            self.errpos = errpos
            self._fail()

    def _r__filler_(self):
        vs = []
        while True:
            p = self.pos
            self._s__filler_1_()
            if self.failed or self.pos == p:
                self._rewind(p)
                break
            vs.append(self.val)
        self._succeed(vs)

    def _s__filler_1_(self):
        p = self.pos
        self._r__whitespace_()
        if not self.failed:
            return
        self._rewind(p)
        self._r__comment_()
>>>>>>> bb0968d8

    def _r_any_(self):
        if self.pos < self.end:
            self._succeed(self.text[self.pos], self.pos + 1)
        else:
            self._fail()

    def _r_end_(self):
        if self.pos == self.end:
            self._succeed(None)
        else:
            self._fail()

    def _ch(self, ch):
        p = self.pos
        if p < self.end and self.text[p] == ch:
            self._succeed(ch, self.pos + 1)
        else:
            self._fail()

    def _err_offsets(self):
        lineno = 1
        colno = 1
        for i in range(self.errpos):
            if self.text[i] == '\n':
                lineno += 1
                colno = 1
            else:
                colno += 1
        return lineno, colno

    def _err_str(self):
        lineno, colno = self._err_offsets()
        if self.errpos == len(self.text):
            thing = 'end of input'
        else:
            thing = repr(self.text[self.errpos]).replace("'", '"')
        return '%s:%d Unexpected %s at column %d' % (
            self.path,
            lineno,
            thing,
            colno,
        )

    def _fail(self):
        self.val = None
        self.failed = True
        self.errpos = max(self.errpos, self.pos)

    def _range(self, i, j):
        p = self.pos
        if p != self.end and ord(i) <= ord(self.text[p]) <= ord(j):
            self._succeed(self.text[p], self.pos + 1)
        else:
            self._fail()

    def _rewind(self, newpos):
        self._succeed(None, newpos)

    def _str(self, s):
        for ch in s:
            self._ch(ch)
            if self.failed:
                return
        self.val = s

    def _succeed(self, v, newpos=None):
        self.val = v
        self.failed = False
        if newpos is not None:
            self.pos = newpos


def _arrcat(a, b):
    return a + b


def _atoi(a):
    return int(a)


def _join(s, vs):
    return s.join(vs)


def _strcat(a, b):
    return a + b


def _xtou(s):
    return chr(int(s, base=16))


if __name__ == '__main__':
    sys.exit(main())<|MERGE_RESOLUTION|>--- conflicted
+++ resolved
@@ -1,46 +1,7 @@
-#!/usr/bin/env python3
-
-import argparse
-import json
-import os
-import re
-import sys
 from typing import Any, NamedTuple, Optional
 
-import re
 
 # pylint: disable=too-many-lines
-
-
-def main(
-    argv=sys.argv[1:],
-    stdin=sys.stdin,
-    stdout=sys.stdout,
-    stderr=sys.stderr,
-    exists=os.path.exists,
-    opener=open,
-) -> int:
-    arg_parser = argparse.ArgumentParser()
-    arg_parser.add_argument('file', nargs='?')
-    args = arg_parser.parse_args(argv)
-
-    if not args.file or args.file[1] == '-':
-        path = '<stdin>'
-        fp = stdin
-    elif not exists(args.file):
-        print('Error: file "%s" not found.' % args.file, file=stderr)
-        return 1
-    else:
-        path = args.file
-        fp = opener(path)
-
-    msg = fp.read()
-    result = parse(msg, path)
-    if result.err:
-        print(result.err, file=stderr)
-        return 1
-    print(json.dumps(result.val, indent=2), file=stdout)
-    return 0
 
 
 class Result(NamedTuple):
@@ -85,7 +46,6 @@
         self.path = path
         self.pos = 0
         self.val = None
-        self.regexps = {}
 
     def parse(self):
         self._r_grammar_()
@@ -134,37 +94,18 @@
             return
         self._rewind(p)
         self._s_pragma_4_()
-<<<<<<< HEAD
+        if not self.failed:
+            return
+        self._rewind(p)
+        self._s_pragma_5_()
         if not self.failed:
             return
         self._rewind(p)
         self._s_pragma_6_()
-=======
->>>>>>> bb0968d8
-        if not self.failed:
-            return
-        self._rewind(p)
-        self._s_pragma_7_()
-        if not self.failed:
-            return
-        self._rewind(p)
-<<<<<<< HEAD
-        self._s_pragma_11_()
-        if not self.failed:
-            return
-        self._rewind(p)
-        self._s_pragma_12_()
-        if not self.failed:
-            return
-        self._rewind(p)
-        self._s_pragma_14_()
-=======
-        self._s_pragma_6_()
         if not self.failed:
             return
         self._rewind(p)
         self._s_pragma_8_()
->>>>>>> bb0968d8
 
     def _s_pragma_1_(self):
         self._r__filler_()
@@ -192,188 +133,84 @@
         self._r__filler_()
         if not self.failed:
             self._r_ident_()
-<<<<<<< HEAD
 
     def _s_pragma_4_(self):
         self._r__filler_()
         if not self.failed:
-            self._str('%whitespace_style')
-        if not self.failed:
-            self._s_pragma_5_()
-            if not self.failed:
-                v_i = self.val
-        if not self.failed:
-            self._succeed(['pragma', 'whitespace_style', v_i])
+            self._str('%whitespace')
+        if not self.failed:
+            self._r__filler_()
+        if not self.failed:
+            self._ch('=')
+        if not self.failed:
+            self._r_choice_()
+            if not self.failed:
+                v_cs = self.val
+        if not self.failed:
+            self._succeed(['pragma', 'whitespace', [v_cs]])
 
     def _s_pragma_5_(self):
         self._r__filler_()
         if not self.failed:
-            self._r_ident_()
+            self._str('%comment')
+        if not self.failed:
+            self._r__filler_()
+        if not self.failed:
+            self._ch('=')
+        if not self.failed:
+            self._r_choice_()
+            if not self.failed:
+                v_cs = self.val
+        if not self.failed:
+            self._succeed(['pragma', 'comment', [v_cs]])
 
     def _s_pragma_6_(self):
         self._r__filler_()
         if not self.failed:
-            self._str('%whitespace')
-        if not self.failed:
-            self._r__filler_()
-        if not self.failed:
-=======
-
-    def _s_pragma_4_(self):
-        self._r__filler_()
-        if not self.failed:
-            self._str('%whitespace')
-        if not self.failed:
-            self._r__filler_()
-        if not self.failed:
->>>>>>> bb0968d8
-            self._ch('=')
-        if not self.failed:
-            self._r_choice_()
-            if not self.failed:
-                v_cs = self.val
-        if not self.failed:
-            self._succeed(['pragma', 'whitespace', [v_cs]])
-
-<<<<<<< HEAD
+            self._str('%assoc')
+        if not self.failed:
+            self._s_pragma_7_()
+            if not self.failed:
+                v_l = self.val
+        if not self.failed:
+            self._r_dir_()
+            if not self.failed:
+                v_d = self.val
+        if not self.failed:
+            self._succeed(['pragma', 'assoc', [v_l, v_d]])
+
     def _s_pragma_7_(self):
         self._r__filler_()
         if not self.failed:
-            self._str('%comment_style')
-        if not self.failed:
-            self._s_pragma_8_()
-            if not self.failed:
-                v_c = self.val
-        if not self.failed:
-            self._succeed(['pragma', 'comment_style', v_c])
+            self._r_lit_()
 
     def _s_pragma_8_(self):
-        p = self.pos
-        self._s_pragma_9_()
-        if not self.failed:
-            return
-        self._rewind(p)
+        self._r__filler_()
+        if not self.failed:
+            self._str('%prec')
+        if not self.failed:
+            self._s_pragma_9_()
+            if not self.failed:
+                v_ls = self.val
+        if not self.failed:
+            self._succeed(['pragma', 'prec', v_ls])
+
+    def _s_pragma_9_(self):
+        vs = []
         self._s_pragma_10_()
-
-    def _s_pragma_9_(self):
-        self._r__filler_()
-        if not self.failed:
-            self._str('C++')
+        vs.append(self.val)
+        if self.failed:
+            return
+        while True:
+            p = self.pos
+            self._s_pragma_10_()
+            if self.failed or self.pos == p:
+                self._rewind(p)
+                break
+            vs.append(self.val)
+        self._succeed(vs)
 
     def _s_pragma_10_(self):
-        self._r__filler_()
-=======
-    def _s_pragma_5_(self):
-        self._r__filler_()
-        if not self.failed:
-            self._str('%comment')
-        if not self.failed:
-            self._r__filler_()
->>>>>>> bb0968d8
-        if not self.failed:
-            self._r_ident_()
-
-    def _s_pragma_11_(self):
-        self._r__filler_()
-        if not self.failed:
-            self._str('%comment')
-        if not self.failed:
-<<<<<<< HEAD
-            self._r__filler_()
-        if not self.failed:
-            self._ch('=')
-        if not self.failed:
-=======
->>>>>>> bb0968d8
-            self._r_choice_()
-            if not self.failed:
-                v_cs = self.val
-        if not self.failed:
-            self._succeed(['pragma', 'comment', [v_cs]])
-
-<<<<<<< HEAD
-    def _s_pragma_12_(self):
-=======
-    def _s_pragma_6_(self):
->>>>>>> bb0968d8
-        self._r__filler_()
-        if not self.failed:
-            self._str('%assoc')
-        if not self.failed:
-<<<<<<< HEAD
-            self._s_pragma_13_()
-=======
-            self._s_pragma_7_()
->>>>>>> bb0968d8
-            if not self.failed:
-                v_l = self.val
-        if not self.failed:
-            self._r_dir_()
-            if not self.failed:
-                v_d = self.val
-        if not self.failed:
-            self._succeed(['pragma', 'assoc', [v_l, v_d]])
-
-<<<<<<< HEAD
-    def _s_pragma_13_(self):
-        self._r__filler_()
-        if not self.failed:
-            self._r_lit_()
-
-    def _s_pragma_14_(self):
-        self._r__filler_()
-        if not self.failed:
-            self._str('%prec')
-        if not self.failed:
-            self._s_pragma_15_()
-=======
-    def _s_pragma_7_(self):
-        self._r__filler_()
-        if not self.failed:
-            self._r_lit_()
-
-    def _s_pragma_8_(self):
-        self._r__filler_()
-        if not self.failed:
-            self._str('%prec')
-        if not self.failed:
-            self._s_pragma_9_()
->>>>>>> bb0968d8
-            if not self.failed:
-                v_ls = self.val
-        if not self.failed:
-            self._succeed(['pragma', 'prec', v_ls])
-
-<<<<<<< HEAD
-    def _s_pragma_15_(self):
-        vs = []
-        self._s_pragma_16_()
-=======
-    def _s_pragma_9_(self):
-        vs = []
-        self._s_pragma_10_()
->>>>>>> bb0968d8
-        vs.append(self.val)
-        if self.failed:
-            return
-        while True:
-            p = self.pos
-<<<<<<< HEAD
-            self._s_pragma_16_()
-=======
-            self._s_pragma_10_()
->>>>>>> bb0968d8
-            if self.failed or self.pos == p:
-                self._rewind(p)
-                break
-            vs.append(self.val)
-        self._succeed(vs)
-
-<<<<<<< HEAD
-    def _s_pragma_16_(self):
-=======
-    def _s_pragma_10_(self):
->>>>>>> bb0968d8
         self._r__filler_()
         if not self.failed:
             self._r_lit_()
@@ -634,21 +471,13 @@
         if not self.failed:
             self._ch(':')
         if not self.failed:
-<<<<<<< HEAD
             self._s_expr_3_()
-=======
-            self._s_expr_2_()
->>>>>>> bb0968d8
             if not self.failed:
                 v_l = self.val
         if not self.failed:
             self._succeed(['label', v_l, [v_e]])
 
-<<<<<<< HEAD
     def _s_expr_3_(self):
-=======
-    def _s_expr_2_(self):
->>>>>>> bb0968d8
         self._r__filler_()
         if not self.failed:
             self._r_ident_()
@@ -698,8 +527,6 @@
             return
         self._rewind(p)
         self._s_post_op_3_()
-<<<<<<< HEAD
-=======
 
     def _s_post_op_1_(self):
         self._r__filler_()
@@ -715,22 +542,6 @@
         self._r__filler_()
         if not self.failed:
             self._ch('+')
->>>>>>> bb0968d8
-
-    def _s_post_op_1_(self):
-        self._r__filler_()
-        if not self.failed:
-            self._ch('?')
-
-    def _s_post_op_2_(self):
-        self._r__filler_()
-        if not self.failed:
-            self._ch('*')
-
-    def _s_post_op_3_(self):
-        self._r__filler_()
-        if not self.failed:
-            self._ch('+')
 
     def _r_count_(self):
         p = self.pos
@@ -738,7 +549,6 @@
         if not self.failed:
             return
         self._rewind(p)
-<<<<<<< HEAD
         self._s_count_2_()
 
     def _s_count_1_(self):
@@ -829,13 +639,14 @@
     def _r_prim_expr_(self):
         p = self.pos
         self._s_prim_expr_1_()
-=======
+        if not self.failed:
+            return
+        self._rewind(p)
         self._s_prim_expr_4_()
         if not self.failed:
             return
         self._rewind(p)
         self._s_prim_expr_6_()
->>>>>>> bb0968d8
         if not self.failed:
             return
         self._rewind(p)
@@ -843,15 +654,6 @@
         if not self.failed:
             return
         self._rewind(p)
-<<<<<<< HEAD
-        self._s_prim_expr_6_()
-        if not self.failed:
-            return
-        self._rewind(p)
-        self._s_prim_expr_7_()
-        if not self.failed:
-            return
-        self._rewind(p)
         self._s_prim_expr_11_()
         if not self.failed:
             return
@@ -893,37 +695,6 @@
             return
         self._rewind(p)
         self._s_prim_expr_25_()
-=======
-        self._s_prim_expr_11_()
-        if not self.failed:
-            return
-        self._rewind(p)
-        self._s_prim_expr_12_()
-        if not self.failed:
-            return
-        self._rewind(p)
-        self._s_prim_expr_13_()
-        if not self.failed:
-            return
-        self._rewind(p)
-        self._s_prim_expr_14_()
-        if not self.failed:
-            return
-        self._rewind(p)
-        self._s_prim_expr_15_()
-        if not self.failed:
-            return
-        self._rewind(p)
-        self._s_prim_expr_16_()
-        if not self.failed:
-            return
-        self._rewind(p)
-        self._s_prim_expr_17_()
-        if not self.failed:
-            return
-        self._rewind(p)
-        self._s_prim_expr_19_()
->>>>>>> bb0968d8
 
     def _s_prim_expr_1_(self):
         self._s_prim_expr_2_()
@@ -1038,7 +809,6 @@
 
     def _s_prim_expr_14_(self):
         self._r__filler_()
-<<<<<<< HEAD
         if not self.failed:
             self._ch('^')
         if not self.failed:
@@ -1061,8 +831,6 @@
 
     def _s_prim_expr_16_(self):
         self._r__filler_()
-=======
->>>>>>> bb0968d8
         if not self.failed:
             self._str('?(')
         if not self.failed:
@@ -1076,11 +844,7 @@
         if not self.failed:
             self._succeed(['pred', None, [v_e]])
 
-<<<<<<< HEAD
     def _s_prim_expr_17_(self):
-=======
-    def _s_prim_expr_15_(self):
->>>>>>> bb0968d8
         self._r__filler_()
         if not self.failed:
             self._str('?{')
@@ -1095,11 +859,7 @@
         if not self.failed:
             self._succeed(['pred', None, [v_e]])
 
-<<<<<<< HEAD
     def _s_prim_expr_18_(self):
-=======
-    def _s_prim_expr_16_(self):
->>>>>>> bb0968d8
         self._r__filler_()
         if not self.failed:
             self._ch('(')
@@ -1114,20 +874,12 @@
         if not self.failed:
             self._succeed(['paren', None, [v_e]])
 
-<<<<<<< HEAD
     def _s_prim_expr_19_(self):
-=======
-    def _s_prim_expr_17_(self):
->>>>>>> bb0968d8
         self._r__filler_()
         if not self.failed:
             self._str('[^')
         if not self.failed:
-<<<<<<< HEAD
             self._s_prim_expr_20_()
-=======
-            self._s_prim_expr_18_()
->>>>>>> bb0968d8
             if not self.failed:
                 v_es = self.val
         if not self.failed:
@@ -1137,11 +889,7 @@
         if not self.failed:
             self._succeed(['exclude', _join('', v_es), []])
 
-<<<<<<< HEAD
     def _s_prim_expr_20_(self):
-=======
-    def _s_prim_expr_18_(self):
->>>>>>> bb0968d8
         vs = []
         self._r_exchar_()
         vs.append(self.val)
@@ -1156,7 +904,6 @@
             vs.append(self.val)
         self._succeed(vs)
 
-<<<<<<< HEAD
     def _s_prim_expr_21_(self):
         self._r__filler_()
         if not self.failed:
@@ -1211,28 +958,16 @@
             self._ch('/')
         if not self.failed:
             self._s_prim_expr_26_()
-=======
-    def _s_prim_expr_19_(self):
-        self._r__filler_()
+            if not self.failed:
+                v_rs = self.val
+        if not self.failed:
+            self._r__filler_()
         if not self.failed:
             self._ch('/')
         if not self.failed:
-            self._s_prim_expr_20_()
->>>>>>> bb0968d8
-            if not self.failed:
-                v_rs = self.val
-        if not self.failed:
-            self._r__filler_()
-        if not self.failed:
-            self._ch('/')
-        if not self.failed:
             self._succeed(['regexp', _join('', v_rs), []])
 
-<<<<<<< HEAD
     def _s_prim_expr_26_(self):
-=======
-    def _s_prim_expr_20_(self):
->>>>>>> bb0968d8
         vs = []
         self._r_rechar_()
         vs.append(self.val)
@@ -1815,83 +1550,8 @@
 
     def _s_exchar_11_(self):
         self._r__filler_()
-<<<<<<< HEAD
         if not self.failed:
             self._r_bslash_()
-=======
-        if not self.failed:
-            self._r_bslash_()
-
-    def _r_rechar_(self):
-        p = self.pos
-        self._s_rechar_1_()
-        if not self.failed:
-            return
-        self._rewind(p)
-        self._s_rechar_5_()
-
-    def _s_rechar_1_(self):
-        self._r__filler_()
-        if not self.failed:
-            self._r_bslash_()
-        if not self.failed:
-            self._s_rechar_2_()
-            if not self.failed:
-                v_c = self.val
-        if not self.failed:
-            self._succeed(v_c)
-
-    def _s_rechar_2_(self):
-        p = self.pos
-        self._s_rechar_3_()
-        if not self.failed:
-            return
-        self._rewind(p)
-        self._s_rechar_4_()
-
-    def _s_rechar_3_(self):
-        self._r__filler_()
-        if not self.failed:
-            self._ch('/')
-
-    def _s_rechar_4_(self):
-        self._r__filler_()
-        if not self.failed:
-            self._r_esc_char_()
-
-    def _s_rechar_5_(self):
-        self._s_rechar_6_()
-        if not self.failed:
-            v_cs = self.val
-        if not self.failed:
-            self._succeed(_join('', v_cs))
-
-    def _s_rechar_6_(self):
-        vs = []
-        self._s_rechar_7_()
-        vs.append(self.val)
-        if self.failed:
-            return
-        while True:
-            p = self.pos
-            self._s_rechar_7_()
-            if self.failed or self.pos == p:
-                self._rewind(p)
-                break
-            vs.append(self.val)
-        self._succeed(vs)
-
-    def _s_rechar_7_(self):
-        self._r__filler_()
-        if not self.failed:
-            self._s_rechar_8_()
-
-    def _s_rechar_8_(self):
-        if self.pos == self.end or self.text[self.pos] in '/':
-            self._fail()
-            return
-        self._succeed(self.text[self.pos], self.pos + 1)
->>>>>>> bb0968d8
 
     def _r_ll_exprs_(self):
         p = self.pos
@@ -2263,36 +1923,6 @@
         self._range('0', '9')
 
     def _r__whitespace_(self):
-<<<<<<< HEAD
-        p = '[ \n\r\t]'
-        if p not in self.regexps:
-            self.regexps[p] = re.compile(p)
-        m = self.regexps[p].match(self.text, self.pos)
-        if m:
-            self._succeed(m.group(0), m.end())
-            return
-        self._fail()
-
-    def _r__comment_(self):
-        p = '((//[^\n]*)|(/\\*([^*]|\\*[^\\\\])*\\*/))'
-        if p not in self.regexps:
-            self.regexps[p] = re.compile(p)
-        m = self.regexps[p].match(self.text, self.pos)
-        if m:
-            self._succeed(m.group(0), m.end())
-            return
-        self._fail()
-
-    def _r__filler_(self):
-        p = '(([ \n\r\t])|(((//[^\n]*)|(/\\*([^*]|\\*[^\\\\])*\\*/))))*'
-        if p not in self.regexps:
-            self.regexps[p] = re.compile(p)
-        m = self.regexps[p].match(self.text, self.pos)
-        if m:
-            self._succeed(m.group(0), m.end())
-            return
-        self._fail()
-=======
         vs = []
         self._s__whitespace_1_()
         vs.append(self.val)
@@ -2415,7 +2045,6 @@
             return
         self._rewind(p)
         self._r__comment_()
->>>>>>> bb0968d8
 
     def _r_any_(self):
         if self.pos < self.end:
@@ -2506,8 +2135,4 @@
 
 
 def _xtou(s):
-    return chr(int(s, base=16))
-
-
-if __name__ == '__main__':
-    sys.exit(main())+    return chr(int(s, base=16))