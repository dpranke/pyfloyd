# Copyright 2024 Google Inc. All rights reserved.
#
# Licensed under the Apache License, Version 2.0 (the "License");
# you may not use this file except in compliance with the License.
# You may obtain a copy of the License at
#
#    http://www.apache.org/licenses/LICENSE-2.0
#
# Unless required by applicable law or agreed to in writing, software
# distributed under the License is distributed on an "AS IS" BASIS,
# WITHOUT WARRANTIES OR CONDITIONS OF ANY KIND, either express or implied.
# See the License for the specific language governing permissions and
# limitations under the License.

# pylint: disable=too-many-lines

import json
import math
import os
import pathlib
import subprocess
import textwrap
import unittest

import floyd
import floyd.host


THIS_DIR = pathlib.Path(__file__).parent

SKIP = os.environ.get('SKIP', '')


def skip(kind):
    def decorator(fn):
        def wrapper(obj):
            if kind in SKIP:  # pragma: no cover
                obj.skipTest(kind)
            else:
                fn(obj)

        return wrapper

    return decorator


class GrammarTestsMixin:
    def check(self, grammar, text, out=None, err=None, grammar_err=None):
        p, p_err, _ = self.compile(grammar)
        self.assertMultiLineEqual(grammar_err or '', p_err or '')
        if p:
            self.checkp(p, text, out, err)
        if hasattr(p, 'cleanup'):
            p.cleanup()

    def checkp(self, parser, text, out=None, err=None):
        actual_out, actual_err, _ = parser.parse(text)
        # Test err before out because it's probably more helpful to display
        # an unexpected error than it is to display an unexpected output.
        self.assertMultiLineEqual(err or '', actual_err or '')
        self.assertEqual(out, actual_out)

    def check_grammar_error(self, grammar, err):
        p, p_err, _ = self.compile(grammar)
        self.assertIsNone(p)
        self.assertMultiLineEqual(err, p_err)

    def test_action(self):
        self.check('grammar = end -> true', text='', out=True)
        self.check('grammar = end { true }', text='', out=True)

    def test_any_fails(self):
        self.check(
            'grammar = any',
            '',
            err='<string>:1 Unexpected end of input at column 1',
        )

    def test_any_fails_in_parser(self):
        # This tests what happens when a grammar itself fails the 'any' test.
        self.check_grammar_error(
            "grammar = '",
            err='<string>:1 Unexpected end of input at column 12',
        )

    def test_quals(self):
        self.check("g = -> utoi(' ')", text='', out=32)
        self.check("g = 'x'*:l -> l[0]", text='xx', out='x')
        self.check("g = -> ['a', 'b'][1]", text='', out='b')
        self.check("g = -> [['a']][0][0]", text='', out='a')

    def test_array(self):
        self.check(
            """\
            grammar = '[' value:v (',' value)*:vs ','? ']' -> arrcat([v], vs)
            value   = '2':v                                -> float(v)
            """,
            text='[2]',
            out=[2],
        )

    def test_basic(self):
        self.check('grammar = end -> true', text='', out=True)

    def test_bind(self):
        self.check("grammar = 'a'*:v -> v", text='aa', out=['a', 'a'])

    def test_big_int(self):
        self.check(
            'grammar = { float("505874924095815700") }',
            text='',
            out=505874924095815700,
        )
        self.check(
            'grammar = { 505874924095815700 }', text='', out=505874924095815700
        )

    def test_c_style_comment(self):
        self.check('grammar = /* foo */ end -> true', text='', out=True)

    def test_choice(self):
        self.check(
            """\
            grammar = 'foo' -> true
                    | 'bar' -> false
            """,
            text='foo',
            out=True,
        )

        self.check(
            """\
            grammar = 'foo' -> true
                    | 'bar' -> false
            """,
            text='bar',
            out=False,
        )

    def test_choice_with_rewind(self):
        self.check(
            """\
            grammar = 'a' 'b' -> false 
                    | 'a' 'c' -> true
            """,
            text='ac',
            out=True,
        )

    def test_comment_pragma(self):
        grammar = """\
            %token foo
            %comment = '//' (~'\n' any)*
            grammar = (foo ' '* '\n')+  end -> true

            foo     = 'foo'
            """
        self.check(grammar, text='foo\nfoo\n', out=True)

<<<<<<< HEAD
    def test_comment_style_pragma(self):
        grammar = """\
            %token foo
            %comment_style Python

            grammar = (foo ' '* '\n')+  end -> true

            foo     = 'foo'
            """
        self.check(grammar, text='foo\nfoo\n', out=True)
        self.check(grammar, text='foo # bar\nfoo\n', out=True)

    def test_comment_style_unknown(self):
        grammar = """\
            %token foo
            %comment_style X
            grammar = foo

            foo     = "foo"
            """
        self.check(
            grammar,
            text='foo',
            grammar_err=(
                'Errors were found:\n' '  Unknown %comment_style "X"\n'
            ),
        )

    def test_comment_style_pragma_both_is_an_error(self):
        grammar = """\
            %token foo
            %comment = '//' (~'\n' any)*
            %comment_style Python

            grammar = (foo ' '* '\n')+  end -> true

            foo     = 'foo'
            """
        self.check(
            grammar,
            text='foo\nfoo\n',
            grammar_err=("Errors were found:\n  Can't set both comment "
                         "and comment_style pragmas\n"),
        )
=======
>>>>>>> bb0968d8

    def test_count(self):
        grammar = "grammar = 'a'{3} 'b'{1,4} end"
        self.check(grammar, text='a',
                   err='<string>:1 Unexpected end of input at column 2')
        self.check(grammar, text='aaa',
                   err='<string>:1 Unexpected end of input at column 4')
        self.check(grammar, text='aaab', out=None)
        self.check(grammar, text='aaabbbbb',
                   err='<string>:1 Unexpected "b" at column 8')

    def test_cpp_style_comment_in_grammar(self):
        self.check(
            """\
            grammar = // ignore this line
                      end -> true
            """,
            text='',
            out=True,
        )

    def test_cpp_style_comment_eol(self):
        self.check('grammar = //\r\nend -> true', text='', out=True)
        self.check('grammar = //\nend -> true', text='', out=True)

    def test_empty(self):
        self.check('grammar = ', text='', out=None, err=None)

    def test_end(self):
        self.check(
            'grammar = end',
            text='foo',
            out=None,
            err='<string>:1 Unexpected "f" at column 1',
        )

    def test_error_on_second_line_of_grammar(self):
        self.check_grammar_error(
            """\
            grammar = 'foo'
                      4
            """,
            err='<string>:2 Unexpected "4" at column 11',
        )

    def test_error_on_second_line_of_input(self):
        self.check(
            "grammar = '\\nfoo'",
            text='\nbar',
            err='<string>:2 Unexpected "b" at column 1',
        )

    def test_error_on_unknown_function(self):
        self.check(
            'grammar = -> foo()',
            text='',
            grammar_err=(
                'Errors were found:\n' '  Unknown function "foo" called\n'
            ),
        )

    def test_error_on_unknown_var(self):
        self.check(
            'grammar = -> v',
            text='',
            grammar_err=(
                'Errors were found:\n' '  Unknown variable "v" referenced\n'
            ),
        )

    def test_error_on_unknown_rule(self):
        self.check(
            'grammar = foo',
            text='',
            grammar_err=('Errors were found:\n' '  Unknown rule "foo"\n'),
        )

    def test_error_unexpected_thing(self):
        self.check_grammar_error(
            'grammar = 1 2 3', err='<string>:1 Unexpected "1" at column 11'
        )

    def test_escape_unicat(self):
        self.check('grammar = \\p{Nd} -> true', text='1', out=True)

    def test_escapes_in_string(self):
        self.check('grammar = "\\n\\"foo" -> true', text='\n"foo', out=True)
        self.check("grammar = '\\'foo' -> true", text="'foo", out=True)

    def test_exclude(self):
        self.check('g = [^ab] -> true', text='c', out=True)
        self.check(
            'g = [^a] -> true',
            text='a',
            err='<string>:1 Unexpected "a" at column 1',
        )
        self.check(
            'g = [^a] -> true',
            text='',
            err='<string>:1 Unexpected end of input at column 1',
        )
        self.check(
            'g = [^\\]] -> true',
            text=']',
            err='<string>:1 Unexpected "]" at column 1',
        )
        self.check(
            'g = [^] -> true',
            text='',
            grammar_err='<string>:1 Unexpected "]" at column 7',
        )
        self.check(
            'g = [^',
            text='',
            grammar_err='<string>:1 Unexpected end of input at column 7',
        )
        self.check('g = [^\\ta\\n] -> true', text='e', out=True)

    def test_exclude_esc_char(self):
        self.check(
            'g = [^\\n] -> true',
            text='\n',
            err='<string>:1 Unexpected "\\n" at column 1',
        )

    @skip('integration')
    def test_floyd(self):
        h = floyd.host.Host()
        path = str(THIS_DIR / '../grammars/floyd.g')
        grammar = h.read_text_file(path)
        p, err, _ = self.compile(grammar, path)
        self.assertIsNone(err)
        out, err, _ = p.parse(grammar, '../grammars/floyd.g')
        # We don't check the actual output here because it is too long
        # and we don't want the test to be so sensitive to the AST for
        # the floyd grammar.
        self.assertIsNone(err)
        self.assertEqual(out[0], 'rules')

    @skip('integration')
    def test_floyd2(self):
        h = floyd.host.Host()
        path = str(THIS_DIR / '../grammars/floyd2.g')
        grammar = h.read_text_file(path)
        p, err, _ = self.compile(grammar, path)
        self.assertIsNone(err)
        out, err, _ = p.parse(grammar, '../grammars/floyd2.g')
        # We don't check the actual output here because it is too long
        # and we don't want the test to be so sensitive to the AST for
        # the floyd grammar.
        self.assertIsNone(err)
        self.assertEqual(out[0], 'rules')

    def test_fn_arrcat(self):
        self.check('g = -> arrcat([1], [2])', text='', out=[1, 2])

    def test_fn_strcat(self):
        self.check("g = -> strcat('foo', 'bar')", text='', out='foobar')

    def test_fn_dict(self):
        self.check(
            "g = -> dict([['a', 1], ['b', 2]])", text='', out={'a': 1, 'b': 2}
        )

    def test_fn_float(self):
        self.check("g = -> float('4.3')", text='', out=4.3)

    def test_fn_is_unicat(self):
        self.check("g = -> is_unicat('1', 'Nd')", text='', out=True)

    def test_fn_itou(self):
        self.check('grammar = -> itou(97)', text='', out='a')

    def test_fn_join(self):
        self.check("g = -> join('x', ['1', '2', '3'])", text='', out='1x2x3')

    def test_fn_utoi(self):
        self.check('grammar = -> utoi("a")', text='', out=97)

    def test_fn_xtoi(self):
        self.check("g = -> xtoi('0x41')", text='', out=65)

    def test_fn_xtou(self):
        self.check("g = -> xtou('0x41')", text='', out='A')

    def test_hex_digits_in_value(self):
        self.check('grammar = -> 0x20', text='', out=32)

    def test_hex_digits_invalid(self):
        # '0xtt' is an invalid hex number, so that ll_prim check fails and
        # we go on to digits, so '0' is parsed successfully. We next parse
        # 'xtt' as an ident as the first part of the next rule but run out
        # of input.
        # TODO: Reject this earlier as an invalid hex/invalid num.
        self.check(
            'grammar = -> 0xtt',
            text='',
            # grammar_err='<string>:1 Unexpected end of input at column 18',
            grammar_err='Errors were found:\n  Unknown rule "xtt"\n',
        )

    def test_inline_seq(self):
        # This checks that we correctly include the builtin `end` rule
        # when it is part of a parenthesized choice.
        self.check("g = ('foo'|end) -> true", text='', out=True)

    def test_inline_parens(self):
        # This is a regression test for a subtle bug found when working
        # on the inlining code in the generator; the method for the second
        # choice was overwriting the method for the first choice.
        self.check(
            """
            g  = (sp '*') | (sp '+')
            sp = ' '
            """,
            text=' *',
            out='*',
        )

    @skip('integration')
    def test_json5(self):
        h = floyd.host.Host()
        path = str(THIS_DIR / '../grammars/json5.g')
        p, err, _ = self.compile(h.read_text_file(path))
        self.assertIsNone(err)
        self._common_json5_checks(p)

    @skip('integration')
    def test_json5_special_floats(self):
        h = floyd.host.Host()
        path = str(THIS_DIR / '../grammars/json5.g')
        p, err, _ = self.compile(h.read_text_file(path))
        self.assertIsNone(err)

        self.checkp(p, text='Infinity', out=float('inf'))

        # Can't use check() for this because NaN != NaN.
        obj, err, _ = p.parse('NaN')
        self.assertTrue(math.isnan(obj))
        self.assertTrue(err is None)

        if hasattr(p, 'cleanup'):
            p.cleanup()

    def _common_json5_checks(self, p):
        self.checkp(p, text='123', out=123)
        self.checkp(p, text='1.5', out=1.5)
        self.checkp(p, text='+1.5', out=1.5)
        self.checkp(p, text='-1.5', out=-1.5)
        self.checkp(p, text='1.5e2', out=150)
        self.checkp(p, text='.5e-2', out=0.005)
        self.checkp(p, text='null', out=None)
        self.checkp(p, text='true', out=True)
        self.checkp(p, text='false', out=False)
        self.checkp(p, text='"foo"', out='foo')
        self.checkp(p, text='[]', out=[])
        self.checkp(p, text='[2]', out=[2])
        self.checkp(p, text='{}', out={})
        self.checkp(p, text='{foo: "bar"}', out={'foo': 'bar'})

        self.checkp(
            p, text='[1', err='<string>:1 Unexpected end of input at column 3'
        )

        # Check that leading whitespace is allowed.
        self.checkp(p, '  {}', {})

        if hasattr(p, 'cleanup'):
            p.cleanup()

    @skip('integration')
    def test_json5_sample(self):
        # Check the sample file from pyjson5.
        # this skips the `'to': Infinity` pair because that can't
        # be marshalled in and out of JSON.
        h = floyd.host.Host()
        path = str(THIS_DIR / '../grammars/json5.g')
        p, err, _ = self.compile(h.read_text_file(path))
        self.assertIsNone(err)
        self.checkp(
            p,
            textwrap.dedent("""\
            {
                foo: 'bar',
                while: true,

                this: 'is a \\
            multi-line string',

                // this is an inline comment
                here: 'is another', // inline comment

                /* this is a block comment
                   that continues on another line */

                hex: 0xDEADbeef,
                half: .5,
                delta: +10,

                finally: 'a trailing comma',
                oh: [
                    "we shouldn't forget",
                    'arrays can have',
                    'trailing commas too',
                ],
            }
            """),
            out={
                'foo': 'bar',
                'while': True,
                'this': 'is a multi-line string',
                'here': 'is another',
                'hex': 3735928559,
                'half': 0.5,
                'delta': 10.0,
                'finally': 'a trailing comma',
                'oh': [
                    "we shouldn't forget",
                    'arrays can have',
                    'trailing commas too',
                ],
            },
        )
        if hasattr(p, 'cleanup'):
            p.cleanup()

    @skip('integration')
    def test_json5_2(self):
        h = floyd.host.Host()
        path = str(THIS_DIR / '../grammars/json5_2.g')
        grammar = h.read_text_file(path)
        p, err, _ = self.compile(grammar)
        self.assertIsNone(err)
        self.checkp(
            p, text='{foo: "bar", a: "b"}', out={'foo': 'bar', 'a': 'b'}
        )
        # self._common_json5_checks(p)

    def test_label(self):
        self.check("grammar = 'foobar':v -> v", text='foobar', out='foobar')
        self.check("grammar = 'foobar' -> $1", text='foobar', out='foobar')
        self.check(
            "grammar = 'foobar':$1 -> $1",
            text='foobar',
            grammar_err=(
                'Errors were found:\n'
                '  "$1" is a reserved variable name '
                'and cannot be explicitly defined\n'
            ),
        )
        self.check(
            "grammar = 'foobar' -> $2",
            text='foobar',
            grammar_err=(
                'Errors were found:\n  Unknown variable "$2" referenced\n'
            ),
        )

    def test_lit_str(self):
        self.check("grammar = ('foo')* -> true", text='foofoo', out=True)

    def test_ll_getitem(self):
        self.check("grammar = end -> ['a', 'b'][1]", text='', out='b')

    def test_ll_minus(self):
        self.check('grammar = end -> 1 - 4', text='', out=-3)

    def test_ll_num(self):
        self.check('grammar = end -> 1', text='', out=1)
        self.check('grammar = end -> 0x20', text='', out=32)

    def test_ll_plus(self):
        self.check(
            "grammar = 'a':a 'b'*:bs -> a + join('', bs)",
            text='abb',
            out='abb',
        )

    def test_long_unicode_literals(self):
        self.check("grammar = '\\U00000020' -> true", text=' ', out=True)

    def test_not_not(self):
        self.check("grammar = ~~('a') 'a' -> true", text='a', out=True)

    @skip('operators')
    def test_not_quite_operators(self):
        # This tests things that will currently not be classified as
        # operator expressions.

        # Too many terms.
        self.check("expr = expr '+' expr '++' expr | 'x'", 'x+x++x', out='x')

        # Can't use a range instead of a literal as an operator.
        self.check("expr = expr '0'..'9' expr | 'x'", 'x', out='x')

        # The precedence of '+' is not specified. TODO: handle this.
        self.check("expr = expr '+' expr | 'x'", 'x+x', out='x')

        # rhs isn't recursive.
        self.check(
            """
            %prec '+'
            expr = expr '+' '0'
                 | 'x'
            """,
            'x+0',
            out='0',
        )

        # Too many base cases. TODO: handle this.
        self.check(
            """
            %prec '+'
            expr = expr '+' expr
                 | '0'
                 | 'x'
            """,
            '0+x',
            out='x',
        )

        # Base case isn't a single expr. TODO: handle this.
        self.check(
            """
            %prec '+'
            expr = expr '+' expr
                 | 'x' 'y'
            """,
            'xy',
            out='y',
        )

        # Fourth term isn't an action: TODO: handle 'end' as a special case.
        self.check(
            """
            %prec '+'
            expr = expr '+' expr end
                | 'x'
            """,
            'x+x',
            out=None,
        )

    def test_operator_invalid(self):
        g = """
           %prec a
           expr = expr 'a' expr -> [$1, 'a', $3]
                | '0'..'9'
        """
        self.check(
            g, text='1', grammar_err='<string>:2 Unexpected "a" at column 7'
        )

    @skip('operators')
    def test_operators(self):
        # For now, precedence has no effect but this at least tests
        # that the pragmas get parsed.
        g = """
            %prec '+' '-'
            %prec '*' '/'
            %prec '^'
            %assoc '^' right
            %assoc '+' left   // this is unnecessary but gets us coverage.
            expr = expr '+' expr -> [$1, '+', $3]
                 | expr '-' expr -> [$1, '-', $3]
                 | expr '*' expr -> [$1, '*', $3]
                 | expr '/' expr -> [$1, '/', $3]
                 | expr '^' expr -> [$1, '^', $3]
                 | '0'..'9'
            """
        self.check(g, text='1', out='1')
        self.check(g, text='1+2', out=['1', '+', '2'])
        self.check(g, text='1+2*3', out=['1', '+', ['2', '*', '3']])
        self.check(g, text='1+2-3', out=[['1', '+', '2'], '-', '3'])

        self.check(
            g,
            text='1^2^3+4*5/6',
            out=[
                ['1', '^', ['2', '^', '3']],
                '+',
                [['4', '*', '5'], '/', '6'],
            ],
        )

    @skip('operators')
    def test_operators_multichar_is_valid(self):
        # This tests that operators do not have to be just a single character.
        g = """
           %prec '++'
           expr = expr '++' expr -> [$1, '++', $3]
                | '0'..'9'
        """
        self.check(g, text='1++2', out=['1', '++', '2'])

    @skip('operators')
    def test_operators_with_whitespace(self):
        # For now, precedence has no effect but this at least tests
        # that the pragmas get parsed.
        g = """
            %whitespace = (' '|'\n'|'\r'|'\t')*
            %prec '+' '-'
            %prec '*' '/'
            %prec '^'
            %assoc '^' right
            expr = expr '+' expr -> [$1, '+', $3]
                 | expr '-' expr -> [$1, '-', $3]
                 | expr '*' expr -> [$1, '*', $3]
                 | expr '/' expr -> [$1, '/', $3]
                 | expr '^' expr -> [$1, '^', $3]
                 | '0'..'9'
            """
        self.check(g, text='1', out='1')
        self.check(g, text='1 + 2', out=['1', '+', '2'])
        self.check(
            g,
            text='1^2^3 + 4 * 5 / 6',
            out=[
                ['1', '^', ['2', '^', '3']],
                '+',
                [['4', '*', '5'], '/', '6'],
            ],
        )

    def test_opt(self):
        self.check("grammar = 'a' 'b'? -> true", text='a', out=True)

    def test_optional_comma(self):
        self.check('grammar = end -> true,', text='', out=True)

    def test_paren_in_value(self):
        self.check('grammar = -> (true)', text='', out=True)

    def test_plus(self):
        g = "grammar = 'a'+ -> true"
        self.check(
            g,
            text='',
            err='<string>:1 Unexpected end of input at column 1',
        )

        self.check(g, text='a', out=True)
        self.check(g, text='aa', out=True)

    def test_pred(self):
        self.check('grammar = ?(true) end -> true', text='', out=True)
        self.check('grammar = ?{true} end { true }', text='', out=True)
        self.check(
            """\
            grammar = ?(false) end -> 'a'
                    | end -> 'b'
            """,
            text='',
            out='b',
        )
        self.check(
            'grammar = ?("foo") end -> false',
            text='',
            out=None,
            err='<string>:1 Bad predicate value',
        )

    @skip('leftrec')
    def test_recursion_both(self):
        grammar = """\
            expr = expr:l '+' expr:r -> [l, '+', r]
                 | '0'..'9':d        -> d
            """
        # Note that a grammar that is both left- and right-recursive
        # is left-associative by default.
        self.check(grammar, '1+2+3', [['1', '+', '2'], '+', '3'])

    @skip('leftrec')
    def test_recursion_direct_left(self):
        self.check(
            """\
            grammar = grammar:g '+' 'a' -> [g, '+', 'a']
                    | 'a'               -> 'a'
            """,
            'a+a+a',
            [['a', '+', 'a'], '+', 'a'],
        )

    @skip('leftrec')
    def test_recursion_without_a_label(self):
        # This covers the code path where left recursion happens but
        # we don't need to save the value from it.
        self.check(
            """\
            grammar = grammar 'a'
                    | 'a'
            """,
            'aaa',
            out='a',
        )

    def test_recursion_direct_right(self):
        self.check(
            """\
            grammar = 'a' '+' grammar:g -> ['a', '+', g]
                    | 'a'               -> 'a'
            """,
            'a+a+a',
            ['a', '+', ['a', '+', 'a']],
        )

    @skip('leftrec')
    def test_recursion_indirect_left(self):
        self.check(
            """\
            grammar = b:b '+' 'a'   -> [b, '+', 'a']
                    | 'a'           -> 'a'
            b       = grammar:g     -> g
            """,
            'a+a+a',
            [['a', '+', 'a'], '+', 'a'],
        )

    def test_recursion_indirect_right(self):
        self.check(
            """\
            grammar = 'a' '+' b:b   -> ['a', '+', b]
                    | 'a'           -> 'a'
            b       = grammar:g     -> g
            """,
            'a+a+a',
            ['a', '+', ['a', '+', 'a']],
        )

    def test_recursion_interior(self):
        self.check(
            """\
            grammar = 'a' grammar:g 'b' -> 'a' + g + 'b'| 'ab' -> 'ab'
            """,
            'aabb',
            'aabb',
        )

    @skip('leftrec')
    def test_recursion_left_opt(self):
        grammar = """\
            grammar = 'b'?:b grammar:g 'c' -> join('', b) + g + 'c'
                    | 'a'           -> 'a'
            """
        # self.check(grammar, 'ac', 'ac')
        # self.check(grammar, 'acc', 'acc')

        # This result happens because grammar is left-associative by
        # default, and so when grammar is invoked the second time,
        # it is blocked and fails to recurse a third time; that allows
        # it to consume the 'a' and then complete. The first invocation
        # is then free to consume the 'c'.
        # self.check(grammar, 'bac', 'bac')

        # Now, since the grammar is now declared to be right-associative,
        # when grammar is invoked for the second time, it is not blocked,
        # and it can consume the 'a' and then the 'c' before completing.
        # Once that completes, there is no longer any input left for the
        # first invocation to consume and so it fails to find the 'c' it
        # needs.
        grammar = """\
            %assoc 'grammar#1' right
            grammar = 'b'?:b grammar:g 'c' -> join('', b) + g + 'c'
                    | 'a'           -> 'a'
            """
        self.check(
            grammar,
            'bac',
            err='<string>:1 Unexpected end of input at column 4',
        )

    @skip('leftrec')
    def test_recursion_repeated(self):
        self.check(
            """
            grammar = grammar:x grammar:y 'a' -> [x, y, 'a']
                    | 'a'                     -> 'a'
            """,
            'aaa',
            ['a', 'a', 'a'],
        )

    def test_regexp(self):
        self.check('g = /.+/', text='abc', out='abc')

    def test_rule_with_lit_str(self):
        self.check(
            """\
            grammar = foo* -> true
            foo     = 'foo'
            """,
            text='foofoo',
            out=True,
        )

    def test_seq(self):
        self.check("grammar = 'foo' 'bar' -> true", text='foobar', out=True)

    def test_star(self):
        self.check("grammar = 'a'* -> true", text='', out=True)
        self.check("grammar = 'a'* -> true", text='a', out=True)
        self.check("grammar = 'a'* -> true", text='aa', out=True)

    def test_star_nested(self):
        # This checks to make sure we don't get stuck in an infinite
        # loop where the inner star always succeeds so the outer star
        # keeps looping. The implementation should break out if it
        # doesn't actually consume anything.
        self.check("grammar = ('a'*)* 'b' -> true", text='b', out=True)

    def test_tabs_are_whitespace(self):
        self.check("grammar\t=\t'a'\t->\ttrue", text='a', out=True)

    def test_token_is_invalid(self):
        self.check(
            '%tokens 1234',
            text='',
            grammar_err='<string>:1 Unexpected "1" at column 9',
        )

    def test_token_pragma(self):
        self.check(
            """\
            %token foo
            grammar = foo -> true
            foo     = bar
            bar     = 'baz'
            """,
            text='baz',
            out=True,
        )

    def test_token_pragma_token_is_unknown(self):
        self.check(
            """\
            %token quux
            grammar = foo -> true
            foo     = bar
            bar     = 'baz'
            """,
            text='baz',
            grammar_err='Errors were found:\n  Unknown token rule "quux"\n',
        )

    def test_tokens_pragma(self):
        grammar = """\
            %tokens foo bar
            grammar = (foo bar)+ end -> true
            foo     = 'foo'
            bar     = 'bar'
            """
        self.check(grammar, text='foobar', out=True)

    def test_whitespace_chars(self):
        self.check('g = \t\n\r { true }', text='', out=True)

    def test_whitespace_pragma(self):
        grammar = """\
            %token foo
            %whitespace = ' '

            grammar = foo foo end -> true

            foo     = 'foo'
            """
        self.check(grammar, text='foofoo', out=True)


class Interpreter(unittest.TestCase, GrammarTestsMixin):
    max_diff = None

    def compile(self, grammar, path='<string>', memoize=False):
        return floyd.compile(textwrap.dedent(grammar), path, memoize=memoize)


class PythonGenerator(unittest.TestCase, GrammarTestsMixin):
    max_diff = None

    def compile(self, grammar, path='<string>', memoize=False):
        source_code, err, endpos = floyd.generate(
            textwrap.dedent(grammar),
            path=path,
            options=floyd.GeneratorOptions(main=False, memoize=memoize),
        )
        if err:
            assert source_code is None
            return None, err, endpos

        scope = {}
        debug = False
        if debug:  # pragma: no cover
            h = floyd.host.Host()
            d = h.mkdtemp()
            h.write_text_file(d + '/parser.py', source_code)
        exec(source_code, scope)
        parse_fn = scope['parse']
        if debug:  # pragma: no cover
            h.rmtree(d)
        return _PythonParserWrapper(parse_fn), None, 0


class _PythonParserWrapper:
    def __init__(self, parse_fn):
        self.parse_fn = parse_fn

    def parse(self, text, path='<string>'):
        return self.parse_fn(text, path)

    def cleanup(self):
        pass


class JavaScriptGenerator(unittest.TestCase, GrammarTestsMixin):
    maxDiff = None

    def compile(self, grammar, path='<string>', memoize=False):
        del memoize
        source_code, err, endpos = floyd.generate(
            textwrap.dedent(grammar),
            path=path,
            options=floyd.GeneratorOptions(
                language='javascript', main=True, memoize=False
            ),
        )
        if err:
            assert source_code is None
            return None, err, endpos

        h = floyd.host.Host()
        d = h.mkdtemp()
        h.write_text_file(d + '/parser.js', source_code)
        return _JavaScriptParserWrapper(h, d), None, 0

    def test_exclude_esc_char(self):
        # The JS implementation isn't smart enough to escape unexpected
        # characters yet.
        # TODO: Fix this.
        pass

    def test_fn_is_unicat(self):
        # Can't implement this in JavaScript.
        pass

    @skip('integration')
    def test_json5_special_floats(self):
        # TODO: `Infinity` and `NaN` are legal Python values and legal
        # JavaScript values, but they are not legal JSON values, and so
        # we can't read them in from output that is JSON.
        pass


class _JavaScriptParserWrapper:
    def __init__(self, h, d):
        self.h = h
        self.d = d
        self.source = d + '/parser.js'

    def parse(self, text, path='<string>'):
        del path
        inp = self.d + '/input.txt'
        self.h.write_text_file(inp, text)
        proc = subprocess.run(
            ['node', self.source, inp], check=False, capture_output=True
        )
        if proc.returncode == 0:
            return json.loads(proc.stdout), None, 0
        return None, proc.stderr.decode('utf8'), 0

    def cleanup(self):
        self.h.rmtree(self.d)<|MERGE_RESOLUTION|>--- conflicted
+++ resolved
@@ -156,54 +156,6 @@
             foo     = 'foo'
             """
         self.check(grammar, text='foo\nfoo\n', out=True)
-
-<<<<<<< HEAD
-    def test_comment_style_pragma(self):
-        grammar = """\
-            %token foo
-            %comment_style Python
-
-            grammar = (foo ' '* '\n')+  end -> true
-
-            foo     = 'foo'
-            """
-        self.check(grammar, text='foo\nfoo\n', out=True)
-        self.check(grammar, text='foo # bar\nfoo\n', out=True)
-
-    def test_comment_style_unknown(self):
-        grammar = """\
-            %token foo
-            %comment_style X
-            grammar = foo
-
-            foo     = "foo"
-            """
-        self.check(
-            grammar,
-            text='foo',
-            grammar_err=(
-                'Errors were found:\n' '  Unknown %comment_style "X"\n'
-            ),
-        )
-
-    def test_comment_style_pragma_both_is_an_error(self):
-        grammar = """\
-            %token foo
-            %comment = '//' (~'\n' any)*
-            %comment_style Python
-
-            grammar = (foo ' '* '\n')+  end -> true
-
-            foo     = 'foo'
-            """
-        self.check(
-            grammar,
-            text='foo\nfoo\n',
-            grammar_err=("Errors were found:\n  Can't set both comment "
-                         "and comment_style pragmas\n"),
-        )
-=======
->>>>>>> bb0968d8
 
     def test_count(self):
         grammar = "grammar = 'a'{3} 'b'{1,4} end"
